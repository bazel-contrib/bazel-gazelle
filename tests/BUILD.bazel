--- conflicted
+++ resolved
@@ -65,9 +65,6 @@
         "**/WORKSPACE",
         "**/MODULE.bazel",
     ])
-<<<<<<< HEAD
-]))]
-=======
 ]))]
 
 filegroup(
@@ -75,5 +72,4 @@
     testonly = True,
     srcs = [],
     visibility = ["//visibility:public"],
-)
->>>>>>> 710f7cb6
+)