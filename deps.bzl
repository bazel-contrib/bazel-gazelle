--- conflicted
+++ resolved
@@ -12,14 +12,7 @@
 # See the License for the specific language governing permissions and
 # limitations under the License.
 
-<<<<<<< HEAD
-load("//internal:go_repository.bzl", "go_repository_tools")
-
-def gazelle_dependencies():
-  go_repository_tools(name = "bazel_gazelle_go_repository_tools")
-
-  _maybe(native.git_repository,
-=======
+load("@bazel_gazelle//internal:go_repository.bzl", "go_repository_tools")
 load("@bazel_gazelle//internal:overlay_repository.bzl",
     _git_repository = "git_repository",
     _http_archive = "http_archive",
@@ -29,8 +22,9 @@
 )
 
 def gazelle_dependencies():
+  go_repository_tools(name = "bazel_gazelle_go_repository_tools")
+
   _maybe(_git_repository,
->>>>>>> 6f36218e
       name = "bazel_skylib",
       remote = "https://github.com/bazelbuild/bazel-skylib",
       commit = "f3dd8fd95a7d078cb10fd7fb475b22c3cdbcb307", # 0.2.0 as of 2017-12-04
