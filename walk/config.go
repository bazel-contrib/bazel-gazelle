/* Copyright 2018 The Bazel Authors. All rights reserved.

Licensed under the Apache License, Version 2.0 (the "License");
you may not use this file except in compliance with the License.
You may obtain a copy of the License at

   http://www.apache.org/licenses/LICENSE-2.0

Unless required by applicable law or agreed to in writing, software
distributed under the License is distributed on an "AS IS" BASIS,
WITHOUT WARRANTIES OR CONDITIONS OF ANY KIND, either express or implied.
See the License for the specific language governing permissions and
limitations under the License.
*/

package walk

import (
	"bufio"
	"errors"
	"flag"
	"fmt"
	"io/fs"
	"log"
	"os"
	"path"
	"path/filepath"
	"strings"

	"github.com/bazelbuild/bazel-gazelle/config"
	"github.com/bazelbuild/bazel-gazelle/rule"
	bzl "github.com/bazelbuild/buildtools/build"
	"github.com/bmatcuk/doublestar/v4"

	gzflag "github.com/bazelbuild/bazel-gazelle/flag"
)

// generationModeType represents one of the generation modes.
type generationModeType string

// Generation modes
const (
	// Update: update and maintain existing BUILD files
	generationModeUpdate generationModeType = "update_only"

	// Create: create new and update existing BUILD files
	generationModeCreate generationModeType = "create_and_update"
)

// TODO(#472): store location information to validate each exclude. They
// may be set in one directory and used in another. Excludes work on
// declared generated files, so we can't just stat.

type walkConfig struct {
	updateOnly          bool
	excludes            []string
	ignore              bool
	follow              []string
	validBuildFileNames []string
}

const walkConfigurerName = "_walk"

func (wc *walkConfig) isExcluded(p string) bool {
	return matchAnyGlob(wc.excludes, p)
}

func (wc *walkConfig) shouldFollow(p string) bool {
	return matchAnyGlob(wc.follow, p)
}

var _ config.Configurer = (*Configurer)(nil)

type Configurer struct {
	// Excludes and BUILD filenames specified on the command line.
	// May be extending with BUILD directives.
	cliExcludes       []string
	cliFollow         []string
	cliBuildFileNames string

	// Alternate BUILD read/write directories
	readBuildFilesDir, writeBuildFilesDir string
}

func (wc *Configurer) RegisterFlags(fs *flag.FlagSet, cmd string, c *config.Config) {
	c.Exts[walkConfigurerName] = wc

	fs.Var(&gzflag.MultiFlag{Values: &wc.cliExcludes}, "exclude", "pattern that should be ignored (may be repeated)")
	fs.Var(&gzflag.MultiFlag{Values: &wc.cliFollow}, "follow", "pattern that should be followed (may be repeated)")
	fs.StringVar(&wc.cliBuildFileNames, "build_file_name", strings.Join(config.DefaultValidBuildFileNames, ","), "comma-separated list of valid build file names.\nThe first element of the list is the name of output build files to generate.")
	fs.StringVar(&wc.readBuildFilesDir, "experimental_read_build_files_dir", "", "path to a directory where build files should be read from (instead of -repo_root)")
	fs.StringVar(&wc.writeBuildFilesDir, "experimental_write_build_files_dir", "", "path to a directory where build files should be written to (instead of -repo_root)")
}

func (wc *Configurer) CheckFlags(_ *flag.FlagSet, c *config.Config) error {
	c.ValidBuildFileNames = strings.Split(wc.cliBuildFileNames, ",")
	if wc.readBuildFilesDir != "" {
		if filepath.IsAbs(wc.readBuildFilesDir) {
			c.ReadBuildFilesDir = wc.readBuildFilesDir
		} else {
			c.ReadBuildFilesDir = filepath.Join(c.WorkDir, wc.readBuildFilesDir)
		}
	}
	if wc.writeBuildFilesDir != "" {
		if filepath.IsAbs(wc.writeBuildFilesDir) {
			c.WriteBuildFilesDir = wc.writeBuildFilesDir
		} else {
			c.WriteBuildFilesDir = filepath.Join(c.WorkDir, wc.writeBuildFilesDir)
		}
	}

	return nil
}

func (*Configurer) KnownDirectives() []string {
	return []string{"build_file_name", "generation_mode", "exclude", "follow", "ignore"}
}

func (cr *Configurer) Configure(c *config.Config, rel string, f *rule.File) {}

func (wc *walkConfig) newChild() *walkConfig {
	wcCopy := &walkConfig{}
	*wcCopy = *wc
	wcCopy.ignore = false
	return wcCopy
}

func (wc *walkConfig) readConfig(rel string, f *rule.File) {
	if f != nil {
		for _, d := range f.Directives {
			switch d.Key {
			case "build_file_name":
				wc.validBuildFileNames = strings.Split(strings.TrimSpace(d.Value), ",")
			case "generation_mode":
				switch generationModeType(strings.TrimSpace(d.Value)) {
				case generationModeUpdate:
					wc.updateOnly = true
				case generationModeCreate:
					wc.updateOnly = false
				default:
					log.Fatalf("unknown generation_mode %q in //%s", d.Value, f.Pkg)
					continue
				}
			case "exclude":
				if err := checkPathMatchPattern(path.Join(rel, d.Value)); err != nil {
					log.Printf("the exclusion pattern is not valid %q: %s", path.Join(rel, d.Value), err)
					continue
				}
				wc.excludes = append(wc.excludes, path.Join(rel, d.Value))
			case "follow":
				if err := checkPathMatchPattern(path.Join(rel, d.Value)); err != nil {
					log.Printf("the follow pattern is not valid %q: %s", path.Join(rel, d.Value), err)
					continue
				}
				wc.follow = append(wc.follow, path.Join(rel, d.Value))
			case "ignore":
				if d.Value != "" {
					log.Printf("the ignore directive does not take any arguments. Did you mean to use gazelle:exclude instead? in //%s '# gazelle:ignore %s'", f.Pkg, d.Value)
				}
				wc.ignore = true
			}
		}
	}
}

type ignoreFilter struct {
	isBazelIgnored         isIgnoredFunc
	isRepoDirectoryIgnored isIgnoredFunc
}

type ignoreFilter struct {
	ignoreDirectoryGlobs []string
	ignorePaths          map[string]struct{}
}

func newIgnoreFilter(repoRoot string) *ignoreFilter {
	bazelignorePaths, err := loadBazelIgnore(repoRoot)
	if err != nil {
		log.Printf("error loading .bazelignore: %v", err)
	}

	repoDirectoryIgnores, err := loadRepoDirectoryIgnore(repoRoot)
	if err != nil {
		log.Printf("error loading REPO.bazel ignore_directories(): %v", err)
	}

	return &ignoreFilter{
		ignorePaths:          bazelignorePaths,
		ignoreDirectoryGlobs: repoDirectoryIgnores,
	}
}

func (f *ignoreFilter) isDirectoryIgnored(p string) bool {
	if _, ok := f.ignorePaths[p]; ok {
		return true
	}
	return matchAnyGlob(f.ignoreDirectoryGlobs, p)
}

func (f *ignoreFilter) isFileIgnored(p string) bool {
	_, ok := f.ignorePaths[p]
	return ok
}

<<<<<<< HEAD
func newIgnoreFilter(repoRoot string) *ignoreFilter {
	isBazelIgnored, err := loadBazelIgnore(repoRoot)
	if err != nil {
		log.Printf("error loading .bazelignore: %v", err)
	}

	isRepoDirectoryIgnored, err := loadRepoDirectoryIgnore(repoRoot)
	if err != nil {
		log.Printf("error loading REPO.bazel ignore_directories(): %v", err)
	}

	return &ignoreFilter{
		isBazelIgnored:         isBazelIgnored,
		isRepoDirectoryIgnored: isRepoDirectoryIgnored,
	}
}

func (f *ignoreFilter) isDirectoryIgnored(p string) bool {
	return f.isBazelIgnored(p) || f.isRepoDirectoryIgnored(p)
}

func (f *ignoreFilter) isFileIgnored(p string) bool {
	return f.isBazelIgnored(p)
}

func loadBazelIgnore(repoRoot string) (isIgnoredFunc, error) {
=======
func loadBazelIgnore(repoRoot string) (map[string]struct{}, error) {
>>>>>>> ea4f6e0f
	ignorePath := path.Join(repoRoot, ".bazelignore")
	file, err := os.Open(ignorePath)
	if errors.Is(err, fs.ErrNotExist) {
		return nil, nil
	}
	if err != nil {
		return nil, fmt.Errorf(".bazelignore exists but couldn't be read: %v", err)
	}
	defer file.Close()

	excludes := make(map[string]struct{})

	scanner := bufio.NewScanner(file)
	for scanner.Scan() {
		ignore := strings.TrimSpace(scanner.Text())
		if ignore == "" || string(ignore[0]) == "#" {
			continue
		}
		// Bazel ignore paths are always relative to repo root.
		// Glob patterns are not supported.
		if strings.ContainsAny(ignore, "*?[") {
			log.Printf("the .bazelignore exclusion pattern must not be a glob %s", ignore)
			continue
		}

		// Clean the path to remove any extra '.', './' etc otherwise
		// the exclude matching won't work correctly.
		ignore = path.Clean(ignore)

		excludes[ignore] = struct{}{}
	}

	return excludes, nil
}

func loadRepoDirectoryIgnore(repoRoot string) ([]string, error) {
	repoFilePath := path.Join(repoRoot, "REPO.bazel")
	repoFileContent, err := os.ReadFile(repoFilePath)
	if errors.Is(err, fs.ErrNotExist) {
		return nil, nil
	}
	if err != nil {
		return nil, fmt.Errorf("REPO.bazel exists but couldn't be read: %v", err)
	}

	ast, err := bzl.Parse(repoRoot, repoFileContent)
	if err != nil {
		return nil, fmt.Errorf("failed to parse REPO.bazel: %v", err)
	}

	var ignoreDirectories []string

	// Search for ignore_directories([...ignore strings...])
	for _, expr := range ast.Stmt {
		if call, isCall := expr.(*bzl.CallExpr); isCall {
			if inv, isIdentCall := call.X.(*bzl.Ident); isIdentCall && inv.Name == "ignore_directories" {
				if len(call.List) != 1 {
					return nil, fmt.Errorf("REPO.bazel ignore_directories() expects one argument")
				}

				list, isList := call.List[0].(*bzl.ListExpr)
				if !isList {
					return nil, fmt.Errorf("REPO.bazel ignore_directories() unexpected argument type: %T", call.List[0])
				}

				for _, item := range list.List {
					if strExpr, isStr := item.(*bzl.StringExpr); isStr {
						if err := checkPathMatchPattern(strExpr.Value); err != nil {
							log.Printf("the ignore_directories() pattern %q is not valid: %s", strExpr.Value, err)
							continue
						}

						ignoreDirectories = append(ignoreDirectories, strExpr.Value)
					}
				}

				// Only a single ignore_directories() is supported in REPO.bazel and searching can stop.
				break
			}
		}
	}

	return ignoreDirectories, nil
}

func checkPathMatchPattern(pattern string) error {
	_, err := doublestar.Match(pattern, "x")
	return err
}

func matchAnyGlob(patterns []string, path string) bool {
	for _, x := range patterns {
		if doublestar.MatchUnvalidated(x, path) {
			return true
		}
	}
	return false
}<|MERGE_RESOLUTION|>--- conflicted
+++ resolved
@@ -164,11 +164,6 @@
 }
 
 type ignoreFilter struct {
-	isBazelIgnored         isIgnoredFunc
-	isRepoDirectoryIgnored isIgnoredFunc
-}
-
-type ignoreFilter struct {
 	ignoreDirectoryGlobs []string
 	ignorePaths          map[string]struct{}
 }
@@ -202,36 +197,7 @@
 	return ok
 }
 
-<<<<<<< HEAD
-func newIgnoreFilter(repoRoot string) *ignoreFilter {
-	isBazelIgnored, err := loadBazelIgnore(repoRoot)
-	if err != nil {
-		log.Printf("error loading .bazelignore: %v", err)
-	}
-
-	isRepoDirectoryIgnored, err := loadRepoDirectoryIgnore(repoRoot)
-	if err != nil {
-		log.Printf("error loading REPO.bazel ignore_directories(): %v", err)
-	}
-
-	return &ignoreFilter{
-		isBazelIgnored:         isBazelIgnored,
-		isRepoDirectoryIgnored: isRepoDirectoryIgnored,
-	}
-}
-
-func (f *ignoreFilter) isDirectoryIgnored(p string) bool {
-	return f.isBazelIgnored(p) || f.isRepoDirectoryIgnored(p)
-}
-
-func (f *ignoreFilter) isFileIgnored(p string) bool {
-	return f.isBazelIgnored(p)
-}
-
-func loadBazelIgnore(repoRoot string) (isIgnoredFunc, error) {
-=======
 func loadBazelIgnore(repoRoot string) (map[string]struct{}, error) {
->>>>>>> ea4f6e0f
 	ignorePath := path.Join(repoRoot, ".bazelignore")
 	file, err := os.Open(ignorePath)
 	if errors.Is(err, fs.ErrNotExist) {
