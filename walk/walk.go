--- conflicted
+++ resolved
@@ -127,61 +127,6 @@
 }
 
 type Walk2Func func(args Walk2FuncArgs) Walk2FuncResult
-<<<<<<< HEAD
-
-type Walk2FuncArgs struct {
-	// Dir is the absolute file system path to the directory being visited.
-	Dir string
-
-	// rel is the relative slash-separated path to the directory from the
-	// repository root. Will be "" for the repository root directory itself.
-	Rel string
-
-	// Config is the configuration for the current directory. This may have been
-	// modified by directives in the directory's build file.
-	Config *config.Config
-
-	// Update is true when the build file may be updated.
-	Update bool
-
-	// File is the existing build file in the directory. Will be nil if there
-	// was no file.
-	File *rule.File
-
-	// Subdirs is a list of base names of subdirectories within dir, not
-	// including excluded files.
-	Subdirs []string
-
-	// regularFiles is a list of base names of regular files within dir, not
-	// including excluded files or symlinks.
-	RegularFiles []string
-
-	// GenFiles is a list of names of generated files, found by reading
-	// "out" and "outs" attributes of rules in f.
-	GenFiles []string
-}
-
-type Walk2FuncResult struct {
-	// Err is an error encountered by the callback function. It's logged to the
-	// console. When Config.Strict is set, setting Err causes Walk2 to return
-	// early.
-	Err error
-
-	// RelsToVisit is a list of additional directories to visit. Each directory is
-	// a slash-separated path, relative to the repository root or "" for the root
-	// directory itself.
-	//
-	// These directories will be visited after the directories the walk was
-	// already going to visit. They will not be visited more than once in total.
-	// When one of these directories is visited, the Walk2Args.Update flag will
-	// be false unless the directory was already going to be visited with the
-	// Update flag true as part of the walk.
-	//
-	// This list may contain non-existant directories.
-	RelsToVisit []string
-}
-
-=======
 
 type Walk2FuncArgs struct {
 	// Dir is the absolute file system path to the directory being visited.
@@ -242,7 +187,6 @@
 	RelsToVisit []string
 }
 
->>>>>>> 710f7cb6
 // Walk2 traverses a limited part of the directory tree rooted at c.RepoRoot
 // and calls the function wf in each visited directory.
 //
@@ -273,7 +217,6 @@
 		return errors.Join(w.errs...)
 	}
 
-<<<<<<< HEAD
 	// Visit additional directories that extensions requested for indexing.
 	for len(w.relsToVisit) > 0 {
 		// Don't simply range over relsToVisit. We may append more.
@@ -346,28 +289,6 @@
 	// knownDirectives is a list of directives supported by those extensions.
 	knownDirectives map[string]bool
 
-=======
-	return errors.Join(w.errs...)
-}
-
-// walker holds state needed for a walk of the source tree.
-type walker struct {
-	// repoRoot is the absolute file path to the repo's root directory.
-	repoRoot string
-
-	// rootConfig is the configuration for the repo root directory.
-	rootConfig *config.Config
-
-	// cache provides access to directory information.
-	cache *cache
-
-	// cexts is a list of configuration extensions, provided by the caller.
-	cexts []config.Configurer
-
-	// knownDirectives is a list of directives supported by those extensions.
-	knownDirectives map[string]bool
-
->>>>>>> 710f7cb6
 	// mode determines how directories are visited, provided by the caller.
 	mode Mode
 
@@ -388,7 +309,6 @@
 	// by parents.
 	visits map[string]visitInfo
 
-<<<<<<< HEAD
 	// relsToVisit is a list of slash-separated repo-root-relative paths to
 	// additional directories to visit. These directories are not visited
 	// recursively. wf is called with Walk2FuncArgs.Update false.
@@ -398,8 +318,6 @@
 	// It's used to avoid appending a path more than once.
 	relsToVisitSeen map[string]struct{}
 
-=======
->>>>>>> 710f7cb6
 	// errs is a list of errors encountered while walking the directory tree.
 	// If the Config.Strict flag is set in the root configuration, we return
 	// quickly after the first error.
@@ -408,12 +326,8 @@
 
 type visitInfo struct {
 	// containedByParent is true if the directory does not (and should not)
-<<<<<<< HEAD
-	// contain a build file. The parent directory may use regularFiles.
-=======
 	// contain a build file. The parent directory may use regularFiles
 	// and subdirs.
->>>>>>> 710f7cb6
 	containedByParent bool
 
 	c                     *config.Config
@@ -468,33 +382,13 @@
 		wf:              wf,
 		shouldUpdateRel: shouldUpdateRel,
 		visits:          make(map[string]visitInfo),
-<<<<<<< HEAD
 		relsToVisitSeen: make(map[string]struct{}),
-=======
->>>>>>> 710f7cb6
 	}
 	if mode == VisitAllUpdateSubdirsMode || mode == UpdateSubdirsMode {
 		w.populateCache(rels)
 	}
 
 	return w, nil
-<<<<<<< HEAD
-}
-
-// shouldVisit returns whether the visit method should be called on rel.
-// We always need to visit directories requested by the caller and their
-// parents. We may also need to visit subdirectories.
-func (w *walker) shouldVisit(rel string, parentConfig *walkConfig, updateParent bool) bool {
-	if _, ok := w.visits[rel]; ok {
-		// Already visited.
-		return false
-	}
-	if parentConfig.isExcludedDir(rel) {
-		// Excluded directory.
-		return false
-	}
-
-=======
 }
 
 // shouldVisit returns whether the visit method should be called on rel.
@@ -530,28 +424,6 @@
 	if w.visits[rel].containedByParent {
 		return false
 	}
->>>>>>> 710f7cb6
-	switch w.mode {
-	case VisitAllUpdateSubdirsMode, VisitAllUpdateDirsMode:
-		return true
-	case UpdateSubdirsMode:
-<<<<<<< HEAD
-		_, ok := w.shouldUpdateRel[rel]
-		return ok || updateParent
-	default: // UpdateDirsMode
-		_, ok := w.shouldUpdateRel[rel]
-		return ok
-	}
-}
-
-// shouldCall returns whether the caller's Walk2Func callback should be called
-// on rel. We always need to call it on directories requested by the caller.
-// We may need to call it on their subdirectories, depending on mode. We also
-// need to call it on any additional directories requested by the callback.
-func (w *walker) shouldCall(rel string, updateParent bool) bool {
-	if w.visits[rel].containedByParent {
-		return false
-	}
 	switch w.mode {
 	case VisitAllUpdateSubdirsMode, VisitAllUpdateDirsMode:
 		return true
@@ -561,11 +433,6 @@
 	default: // UpdateDirsMode
 		_, isRelToVisit := w.relsToVisitSeen[rel]
 		return w.shouldUpdateRel[rel] || isRelToVisit
-=======
-		return updateParent || w.shouldUpdateRel[rel]
-	default: // UpdateDirsMode
-		return w.shouldUpdateRel[rel]
->>>>>>> 710f7cb6
 	}
 }
 
@@ -599,18 +466,6 @@
 	}
 	hasBuildFileError := err != nil
 
-<<<<<<< HEAD
-	configure(w.cexts, w.knownDirectives, c, rel, info.file, info.config)
-	wc := info.config
-	regularFiles := info.regularFiles
-	subdirs := info.subdirs
-
-	if wc.isExcludedDir(rel) {
-		return
-	}
-
-	containedByParent := info.file == nil && wc.updateOnly
-=======
 	wc := info.config
 	containedByParent := info.file == nil && wc.updateOnly
 	if !containedByParent {
@@ -619,7 +474,6 @@
 	regularFiles := info.regularFiles
 	subdirs := info.subdirs
 
->>>>>>> 710f7cb6
 	w.visits[rel] = visitInfo{
 		c:                 c,
 		containedByParent: containedByParent,
@@ -627,13 +481,10 @@
 		subdirs:           subdirs,
 	}
 
-<<<<<<< HEAD
-=======
 	if wc.isExcludedDir(rel) {
 		return
 	}
 
->>>>>>> 710f7cb6
 	// Visit subdirectories, as needed.
 	shouldUpdate := w.shouldUpdate(rel, updateParent)
 	for _, subdir := range subdirs {
@@ -658,12 +509,9 @@
 			for _, f := range vi.regularFiles {
 				regularFiles = append(regularFiles, path.Join(prefix, f))
 			}
-<<<<<<< HEAD
-=======
 			for _, f := range vi.subdirs {
 				subdirs = append(subdirs, path.Join(prefix, f))
 			}
->>>>>>> 710f7cb6
 			for _, subdir := range vi.subdirs {
 				collect(path.Join(rel, subdir), path.Join(prefix, subdir))
 			}
@@ -690,15 +538,12 @@
 		if result.Err != nil {
 			w.errs = append(w.errs, result.Err)
 		}
-<<<<<<< HEAD
 		for _, relToVisit := range result.RelsToVisit {
 			if _, ok := w.relsToVisitSeen[relToVisit]; !ok {
 				w.relsToVisit = append(w.relsToVisit, relToVisit)
 				w.relsToVisitSeen[relToVisit] = struct{}{}
 			}
 		}
-=======
->>>>>>> 710f7cb6
 	}
 }
 
@@ -763,9 +608,6 @@
 	return genFiles
 }
 
-<<<<<<< HEAD
-func resolveFileInfo(wc *walkConfig, dir, rel string, ent fs.DirEntry) fs.DirEntry {
-=======
 // maybeResolveSymlink conditionally resolves a symbolic link.
 //
 // If ent is a symbolic link and Gazelle is configured to follow it (with
@@ -775,7 +617,6 @@
 //
 // Otherwise, maybeResolveSymlink returns ent as-is.
 func maybeResolveSymlink(wc *walkConfig, dir, rel string, ent fs.DirEntry) fs.DirEntry {
->>>>>>> 710f7cb6
 	if ent.Type()&os.ModeSymlink == 0 {
 		// Not a symlink, use the original FileInfo.
 		return ent
