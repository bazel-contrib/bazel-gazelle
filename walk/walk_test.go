--- conflicted
+++ resolved
@@ -470,11 +470,7 @@
 	t.Run("Walk2", func(t *testing.T) {
 		c, cexts := testConfig(t, dir)
 		var rels []string
-<<<<<<< HEAD
-		err := Walk2(c, cexts, []string{dir}, VisitAllUpdateSubdirsMode, func(args Walk2FuncArgs) Walk2FuncResult {
-=======
 		err := Walk2(c, cexts, []string{dir}, VisitAllUpdateDirsMode, func(args Walk2FuncArgs) Walk2FuncResult {
->>>>>>> 710f7cb6
 			rels = append(rels, args.Rel)
 			return Walk2FuncResult{}
 		})
@@ -514,7 +510,6 @@
 		regWant := []string{"BUILD.bazel", "gen-and-static", "static"}
 		if diff := cmp.Diff(regWant, regularFiles); diff != "" {
 			t.Errorf("Walk regularFiles (-want +got):\n%s", diff)
-<<<<<<< HEAD
 		}
 		genWant := []string{"gen1", "gen2", "gen-and-static"}
 		if diff := cmp.Diff(genWant, genFiles); diff != "" {
@@ -552,6 +547,140 @@
 			t.Fatal(err)
 		}
 		check(t, regularFiles, genFiles)
+	})
+}
+
+func TestFollow(t *testing.T) {
+	dir, cleanup := testtools.CreateFiles(t, []testtools.FileSpec{
+		{
+			Path: "BUILD.bazel",
+			Content: `
+# gazelle:follow a
+# gazelle:exclude _*
+`,
+		},
+		{Path: "_a/"},
+		{Path: "_b/"},
+		{Path: "_c"},
+		{
+			Path:    "a",
+			Symlink: "_a",
+		},
+		{
+			Path:    "b",
+			Symlink: "_b",
+		},
+		{
+			Path:    "c",
+			Symlink: "_c",
+		},
+	})
+	defer cleanup()
+
+	check := func(t *testing.T, regularFiles, subdirs []string) {
+		t.Helper()
+		wantRegularFiles := []string{"BUILD.bazel", "b", "c"}
+		if diff := cmp.Diff(wantRegularFiles, regularFiles); diff != "" {
+			t.Errorf("regular files (-want, +got):\n%s", diff)
+		}
+		wantSubdirs := []string{"a"}
+		if diff := cmp.Diff(wantSubdirs, subdirs); diff != "" {
+			t.Errorf("subdirs (-want, +got):\n%s", diff)
+		}
+	}
+
+	t.Run("Walk", func(t *testing.T) {
+		c, cexts := testConfig(t, dir)
+		var gotRegularFiles, gotSubdirs []string
+		Walk(c, cexts, []string{dir}, UpdateDirsMode, func(_, _ string, _ *config.Config, _ bool, _ *rule.File, subdirs, regularFiles, _ []string) {
+			gotRegularFiles = regularFiles
+			gotSubdirs = subdirs
+		})
+		check(t, gotRegularFiles, gotSubdirs)
+	})
+
+	t.Run("Walk2", func(t *testing.T) {
+		c, cexts := testConfig(t, dir)
+		var gotRegularFiles, gotSubdirs []string
+		err := Walk2(c, cexts, []string{dir}, UpdateDirsMode, func(args Walk2FuncArgs) Walk2FuncResult {
+			gotRegularFiles = args.RegularFiles
+			gotSubdirs = args.Subdirs
+			return Walk2FuncResult{}
+		})
+		if err != nil {
+			t.Fatal(err)
+		}
+		check(t, gotRegularFiles, gotSubdirs)
+	})
+}
+
+func TestSubdirsContained(t *testing.T) {
+	dir, cleanup := testtools.CreateFiles(t, []testtools.FileSpec{
+		{
+			Path: "BUILD.bazel",
+			Content: `
+# gazelle:exclude exclude
+# gazelle:generation_mode update_only
+`,
+		},
+		{
+			Path: "with_build_file/BUILD.bazel",
+		},
+		{
+			Path: "with_build_file/sub/file.txt",
+		},
+		{
+			Path: "without_build_file/file.txt",
+		},
+		{
+			Path: "without_build_file/sub/file.txt",
+		},
+		{
+			Path: "exclude/file.txt",
+		},
+		{
+			Path: "exclude/sub/file.txt",
+		},
+	})
+	defer cleanup()
+
+	wantRegularFiles := []string{"BUILD.bazel", "without_build_file/file.txt", "without_build_file/sub/file.txt"}
+	wantSubdirs := []string{"with_build_file", "without_build_file", "without_build_file/sub"}
+	check := func(t *testing.T, regularFiles, subdirs []string) {
+		if diff := cmp.Diff(wantRegularFiles, regularFiles); diff != "" {
+			t.Errorf("regular files (-want, +got):\n%s", diff)
+		}
+		if diff := cmp.Diff(wantSubdirs, subdirs); diff != "" {
+			t.Errorf("subdirs (-want, +got):\n%s", diff)
+		}
+	}
+
+	t.Run("Walk", func(t *testing.T) {
+		c, cexts := testConfig(t, dir)
+		var rootRegularFiles, rootSubdirs []string
+		Walk(c, cexts, []string{dir}, VisitAllUpdateSubdirsMode, func(_, rel string, _ *config.Config, _ bool, _ *rule.File, subdirs, regularFiles, _ []string) {
+			if rel == "" {
+				rootRegularFiles = regularFiles
+				rootSubdirs = subdirs
+			}
+		})
+		check(t, rootRegularFiles, rootSubdirs)
+	})
+
+	t.Run("Walk2", func(t *testing.T) {
+		c, cexts := testConfig(t, dir)
+		var rootRegularFiles, rootSubdirs []string
+		err := Walk2(c, cexts, []string{dir}, VisitAllUpdateDirsMode, func(args Walk2FuncArgs) Walk2FuncResult {
+			if args.Rel == "" {
+				rootRegularFiles = args.RegularFiles
+				rootSubdirs = args.Subdirs
+			}
+			return Walk2FuncResult{}
+		})
+		if err != nil {
+			t.Fatal(err)
+		}
+		check(t, rootRegularFiles, rootSubdirs)
 	})
 }
 
@@ -603,180 +732,7 @@
 	wantUpdatedRels := []string{"update"}
 	if diff := cmp.Diff(wantUpdatedRels, updatedRels); diff != "" {
 		t.Errorf("updated rels (-want,+got)\n%s", diff)
-=======
-		}
-		genWant := []string{"gen1", "gen2", "gen-and-static"}
-		if diff := cmp.Diff(genWant, genFiles); diff != "" {
-			t.Errorf("Walk genFiles (-want +got):\n%s", diff)
-		}
-	}
-
-	t.Run("Walk", func(t *testing.T) {
-		c, cexts := testConfig(t, dir)
-		var regularFiles, genFiles []string
-		Walk(c, cexts, []string{dir}, VisitAllUpdateSubdirsMode, func(_ string, rel string, _ *config.Config, _ bool, _ *rule.File, _, reg, gen []string) {
-			for _, f := range reg {
-				regularFiles = append(regularFiles, path.Join(rel, f))
-			}
-			for _, f := range gen {
-				genFiles = append(genFiles, path.Join(rel, f))
-			}
-		})
-		check(t, regularFiles, genFiles)
-	})
-
-	t.Run("Walk2", func(t *testing.T) {
-		c, cexts := testConfig(t, dir)
-		var regularFiles, genFiles []string
-		err := Walk2(c, cexts, []string{dir}, VisitAllUpdateSubdirsMode, func(args Walk2FuncArgs) Walk2FuncResult {
-			for _, f := range args.RegularFiles {
-				regularFiles = append(regularFiles, path.Join(args.Rel, f))
-			}
-			for _, f := range args.GenFiles {
-				genFiles = append(genFiles, path.Join(args.Rel, f))
-			}
-			return Walk2FuncResult{}
-		})
-		if err != nil {
-			t.Fatal(err)
-		}
-		check(t, regularFiles, genFiles)
-	})
-}
-
-func TestFollow(t *testing.T) {
-	dir, cleanup := testtools.CreateFiles(t, []testtools.FileSpec{
-		{
-			Path: "BUILD.bazel",
-			Content: `
-# gazelle:follow a
-# gazelle:exclude _*
-`,
-		},
-		{Path: "_a/"},
-		{Path: "_b/"},
-		{Path: "_c"},
-		{
-			Path:    "a",
-			Symlink: "_a",
-		},
-		{
-			Path:    "b",
-			Symlink: "_b",
-		},
-		{
-			Path:    "c",
-			Symlink: "_c",
-		},
-	})
-	defer cleanup()
-
-	check := func(t *testing.T, regularFiles, subdirs []string) {
-		t.Helper()
-		wantRegularFiles := []string{"BUILD.bazel", "b", "c"}
-		if diff := cmp.Diff(wantRegularFiles, regularFiles); diff != "" {
-			t.Errorf("regular files (-want, +got):\n%s", diff)
-		}
-		wantSubdirs := []string{"a"}
-		if diff := cmp.Diff(wantSubdirs, subdirs); diff != "" {
-			t.Errorf("subdirs (-want, +got):\n%s", diff)
-		}
-	}
-
-	t.Run("Walk", func(t *testing.T) {
-		c, cexts := testConfig(t, dir)
-		var gotRegularFiles, gotSubdirs []string
-		Walk(c, cexts, []string{dir}, UpdateDirsMode, func(_, _ string, _ *config.Config, _ bool, _ *rule.File, subdirs, regularFiles, _ []string) {
-			gotRegularFiles = regularFiles
-			gotSubdirs = subdirs
-		})
-		check(t, gotRegularFiles, gotSubdirs)
-	})
-
-	t.Run("Walk2", func(t *testing.T) {
-		c, cexts := testConfig(t, dir)
-		var gotRegularFiles, gotSubdirs []string
-		err := Walk2(c, cexts, []string{dir}, UpdateDirsMode, func(args Walk2FuncArgs) Walk2FuncResult {
-			gotRegularFiles = args.RegularFiles
-			gotSubdirs = args.Subdirs
-			return Walk2FuncResult{}
-		})
-		if err != nil {
-			t.Fatal(err)
-		}
-		check(t, gotRegularFiles, gotSubdirs)
-	})
-}
-
-func TestSubdirsContained(t *testing.T) {
-	dir, cleanup := testtools.CreateFiles(t, []testtools.FileSpec{
-		{
-			Path: "BUILD.bazel",
-			Content: `
-# gazelle:exclude exclude
-# gazelle:generation_mode update_only
-`,
-		},
-		{
-			Path: "with_build_file/BUILD.bazel",
-		},
-		{
-			Path: "with_build_file/sub/file.txt",
-		},
-		{
-			Path: "without_build_file/file.txt",
-		},
-		{
-			Path: "without_build_file/sub/file.txt",
-		},
-		{
-			Path: "exclude/file.txt",
-		},
-		{
-			Path: "exclude/sub/file.txt",
-		},
-	})
-	defer cleanup()
-
-	wantRegularFiles := []string{"BUILD.bazel", "without_build_file/file.txt", "without_build_file/sub/file.txt"}
-	wantSubdirs := []string{"with_build_file", "without_build_file", "without_build_file/sub"}
-	check := func(t *testing.T, regularFiles, subdirs []string) {
-		if diff := cmp.Diff(wantRegularFiles, regularFiles); diff != "" {
-			t.Errorf("regular files (-want, +got):\n%s", diff)
-		}
-		if diff := cmp.Diff(wantSubdirs, subdirs); diff != "" {
-			t.Errorf("subdirs (-want, +got):\n%s", diff)
-		}
->>>>>>> 710f7cb6
-	}
-
-	t.Run("Walk", func(t *testing.T) {
-		c, cexts := testConfig(t, dir)
-		var rootRegularFiles, rootSubdirs []string
-		Walk(c, cexts, []string{dir}, VisitAllUpdateSubdirsMode, func(_, rel string, _ *config.Config, _ bool, _ *rule.File, subdirs, regularFiles, _ []string) {
-			if rel == "" {
-				rootRegularFiles = regularFiles
-				rootSubdirs = subdirs
-			}
-		})
-		check(t, rootRegularFiles, rootSubdirs)
-	})
-
-	t.Run("Walk2", func(t *testing.T) {
-		c, cexts := testConfig(t, dir)
-		var rootRegularFiles, rootSubdirs []string
-		err := Walk2(c, cexts, []string{dir}, VisitAllUpdateDirsMode, func(args Walk2FuncArgs) Walk2FuncResult {
-			if args.Rel == "" {
-				rootRegularFiles = args.RegularFiles
-				rootSubdirs = args.Subdirs
-			}
-			return Walk2FuncResult{}
-		})
-		if err != nil {
-			t.Fatal(err)
-		}
-		check(t, rootRegularFiles, rootSubdirs)
-	})
+	}
 }
 
 func testConfig(t *testing.T, dir string) (*config.Config, []config.Configurer) {
