--- conflicted
+++ resolved
@@ -24,7 +24,6 @@
 	"path/filepath"
 	"strings"
 
-	"github.com/bazelbuild/bazel-gazelle/internal/common"
 	"github.com/bazelbuild/bazel-gazelle/internal/config"
 	"github.com/bazelbuild/bazel-gazelle/internal/pathtools"
 	bf "github.com/bazelbuild/buildtools/build"
@@ -91,11 +90,7 @@
 		// Check if this directory should be updated.
 		if !isUpdateDir {
 			for _, updateRel := range updateRels {
-<<<<<<< HEAD
-				if common.PathHasPrefix(rel, updateRel) {
-=======
 				if pathtools.HasPrefix(rel, updateRel) {
->>>>>>> 28bfaa23
 					isUpdateDir = true
 				}
 			}
