# Copyright 2023 The Bazel Authors. All rights reserved.
#
# Licensed under the Apache License, Version 2.0 (the "License");
# you may not use this file except in compliance with the License.
# You may obtain a copy of the License at
#
#    http://www.apache.org/licenses/LICENSE-2.0
#
# Unless required by applicable law or agreed to in writing, software
# distributed under the License is distributed on an "AS IS" BASIS,
# WITHOUT WARRANTIES OR CONDITIONS OF ANY KIND, either express or implied.
# See the License for the specific language governing permissions and
# limitations under the License.

load("//internal:go_repository.bzl", "go_repository")
load(
    ":default_gazelle_overrides.bzl",
    "DEFAULT_BUILD_EXTRA_ARGS_BY_PATH",
    "DEFAULT_BUILD_FILE_GENERATION_BY_PATH",
    "DEFAULT_DIRECTIVES_BY_PATH",
)
load(":go_mod.bzl", "deps_from_go_mod", "go_work_from_label", "sums_from_go_mod", "sums_from_go_work")
load(":semver.bzl", "COMPARES_HIGHEST_SENTINEL", "semver")
load(
    ":utils.bzl",
    "drop_nones",
    "extension_metadata",
    "format_rule_call",
    "get_directive_value",
    "with_replaced_or_new_fields",
)

visibility("//")

_HIGHEST_VERSION_SENTINEL = semver.to_comparable("999999.999999.999999")

_FORBIDDEN_OVERRIDE_TAG = """\
Using the "go_deps.{tag_class}" tag in a non-root Bazel module is forbidden, \
but module "{module_name}" requests it.

If you need this override for a Bazel module that will be available in a public \
registry (such as the Bazel Central Registry), please file an issue at \
https://github.com/bazelbuild/bazel-gazelle/issues/new or submit a PR adding \
the required directives to the "default_gazelle_overrides.bzl" file at \
https://github.com/bazelbuild/bazel-gazelle/tree/master/internal/bzlmod/default_gazelle_overrides.bzl.
"""

_GAZELLE_ATTRS = {
    "build_file_generation": attr.string(
        default = "on",
        doc = """One of `"auto"`, `"on"` (default), `"off"`, `"clean"`.

        Whether Gazelle should generate build files for the Go module.

        Although "auto" is the default globally for build_file_generation,
        if a `"gazelle_override"` or `"gazelle_default_attributes"` tag is present
        for a Go module, the `"build_file_generation"` attribute will default to "on"
        since these tags indicate the presence of `"directives"` or `"build_extra_args"`.

        In `"auto"` mode, Gazelle will run if there is no build file in the Go
        module's root directory.

        In `"clean"` mode, Gazelle will first remove any existing build files.

        """,
        values = [
            "auto",
            "off",
            "on",
            "clean",
        ],
    ),
    "build_extra_args": attr.string_list(
        default = [],
        doc = """
        A list of additional command line arguments to pass to Gazelle when generating build files.
        """,
    ),
    "directives": attr.string_list(
        doc = """Gazelle configuration directives to use for this Go module's external repository.

        Each directive uses the same format as those that Gazelle
        accepts as comments in Bazel source files, with the
        directive name followed by optional arguments separated by
        whitespace.""",
    ),
}

def _fail_on_non_root_overrides(module_ctx, module, tag_class):
    if module.is_root:
        return

    # Isolated module extension usages only contain tags from a single module, so we can allow
    # overrides. This is a new feature in Bazel 6.3.0, earlier versions do not allow module usages
    # to be isolated.
    if getattr(module_ctx, "is_isolated", False):
        return

    if getattr(module.tags, tag_class):
        fail(_FORBIDDEN_OVERRIDE_TAG.format(
            tag_class = tag_class,
            module_name = module.name,
        ))

def _fail_on_duplicate_overrides(path, module_name, overrides):
    if path in overrides:
        fail("Multiple overrides defined for Go module path \"{}\" in module \"{}\".".format(path, module_name))

def _fail_on_unmatched_overrides(override_keys, resolutions, override_name):
    unmatched_overrides = [path for path in override_keys if path not in resolutions]
    if unmatched_overrides:
        fail("Some {} did not target a Go module with a matching path: {}".format(
            override_name,
            ", ".join(unmatched_overrides),
        ))

def _check_directive(directive):
    if directive.startswith("gazelle:") and " " in directive and not directive[len("gazelle:"):][0].isspace():
        return
    fail("Invalid Gazelle directive: \"{}\". Gazelle directives must be of the form \"gazelle:key value\".".format(directive))

def _get_override_or_default(specific_overrides, gazelle_default_attributes, default_path_overrides, path, default_value, attribute_name):
    # 1st: Check for user-provided specific overrides. If a specific override is found,
    # all of its attributes will be applied (even if left to the tag's default). This is to allow
    # users to override the gazelle_default_attributes tag back to the tag's default.
    #
    # This will also cause "build_file_generation" to default to "on" if a specific override is found.
    specific_override = specific_overrides.get(path)
    if specific_override and hasattr(specific_override, attribute_name):
        return getattr(specific_override, attribute_name)

    # 2nd. Check for default attributes provided by the user. This must be done before checking for
    # gazelle's defaults path overrides to prevent Gazelle from overriding a user-specified flag.
    #
    # This will also cause "build_file_generation" to default to "on" if default attributes are found.
    global_override_value = getattr(gazelle_default_attributes, attribute_name, None)
    if global_override_value:
        return global_override_value

    # 3rd: Check for default overrides for specific path.
    default_path_override = default_path_overrides.get(path)
    if default_path_override:
        return default_path_override

    # 4th. Return the default value if no override was found.
    # This will cause "build_file_generation" to default to "auto".
    return default_value

def _get_directives(path, gazelle_overrides, gazelle_default_attributes):
    return _get_override_or_default(gazelle_overrides, gazelle_default_attributes, DEFAULT_DIRECTIVES_BY_PATH, path, [], "directives")

def _get_build_file_generation(path, gazelle_overrides, gazelle_default_attributes):
    # The default value for build_file_generation is "auto" if no override is found, but will default to "on" if an override is found.
    return _get_override_or_default(gazelle_overrides, gazelle_default_attributes, DEFAULT_BUILD_FILE_GENERATION_BY_PATH, path, "auto", "build_file_generation")

def _get_build_extra_args(path, gazelle_overrides, gazelle_default_attributes):
    return _get_override_or_default(gazelle_overrides, gazelle_default_attributes, DEFAULT_BUILD_EXTRA_ARGS_BY_PATH, path, [], "build_extra_args")

def _get_patches(path, module_overrides):
    return _get_override_or_default(module_overrides, struct(), {}, path, [], "patches")

def _get_patch_args(path, module_overrides):
    override = _get_override_or_default(module_overrides, struct(), {}, path, None, "patch_strip")
    return ["-p{}".format(override)] if override else []

def _repo_name(importpath):
    path_segments = importpath.split("/")
    segments = reversed(path_segments[0].split(".")) + path_segments[1:]
    candidate_name = "_".join(segments).replace("-", "_")
    return "".join([c.lower() if c.isalnum() else "_" for c in candidate_name.elems()])

def _is_dev_dependency(module_ctx, tag):
    if hasattr(tag, "_is_dev_dependency"):
        # Synthetic tags generated from go_deps.from_file have this "hidden" attribute.
        return tag._is_dev_dependency

    # This function is available in Bazel 6.2.0 and later. This is the same version that has
    # module_ctx.extension_metadata, so the return value of this function is not used if it is
    # not available.
    return module_ctx.is_dev_dependency(tag) if hasattr(module_ctx, "is_dev_dependency") else False

def _intersperse_newlines(tags):
    return [tag for p in zip(tags, len(tags) * ["\n"]) for tag in p]

# This function processes the gazelle_default_attributes tag for a given module and returns a struct
# containing the attributes from _GAZELLE_ATTRS that are defined in the tag.
def _process_gazelle_default_attributes(module_ctx):
    for module in module_ctx.modules:
        _fail_on_non_root_overrides(module_ctx, module, "gazelle_default_attributes")

    for module in module_ctx.modules:
        tags = module.tags.gazelle_default_attributes
        if not tags:
            continue

        if len(tags) > 1:
            fail(
                "go_deps.gazelle_default_attributes: only one tag can be specified per module, got:\n",
                *[t for p in zip(module.tags.gazelle_default_attributes, len(module.tags.gazelle_default_attributes) * ["\n"]) for t in p]
            )

        tag = tags[0]
        return struct(**{
            attr: getattr(tag, attr)
            for attr in _GAZELLE_ATTRS.keys()
            if hasattr(tag, attr)
        })

    return None

# This function processes a given override type for a given module, checks for duplicate overrides
# and inserts the override returned from the process_override_func into the overrides dict.
def _process_overrides(module_ctx, module, override_type, overrides, process_override_func, additional_overrides = None):
    _fail_on_non_root_overrides(module_ctx, module, override_type)
    for override_tag in getattr(module.tags, override_type):
        _fail_on_duplicate_overrides(override_tag.path, module.name, overrides)

        # Some overrides conflict with other overrides. These can be specified in the
        # additional_overrides dict. If the override is in the additional_overrides dict, then fail.
        if additional_overrides:
            _fail_on_duplicate_overrides(override_tag.path, module.name, additional_overrides)

        overrides[override_tag.path] = process_override_func(override_tag)

def _process_gazelle_override(gazelle_override_tag):
    for directive in gazelle_override_tag.directives:
        _check_directive(directive)

    return struct(**{
        attr: getattr(gazelle_override_tag, attr)
        for attr in _GAZELLE_ATTRS.keys()
        if hasattr(gazelle_override_tag, attr)
    })

def _process_module_override(module_override_tag):
    return struct(
        patches = module_override_tag.patches,
        patch_strip = module_override_tag.patch_strip,
    )

def _process_archive_override(archive_override_tag):
    return struct(
        urls = archive_override_tag.urls,
        sha256 = archive_override_tag.sha256,
        strip_prefix = archive_override_tag.strip_prefix,
        patches = archive_override_tag.patches,
        patch_strip = archive_override_tag.patch_strip,
    )

def _go_repository_config_impl(ctx):
    repos = []
    for name, importpath in sorted(ctx.attr.importpaths.items()):
        repos.append(format_rule_call(
            "go_repository",
            name = name,
            importpath = importpath,
            module_name = ctx.attr.module_names.get(name),
            build_naming_convention = ctx.attr.build_naming_conventions.get(name),
        ))

    ctx.file("WORKSPACE", "\n".join(repos))
    ctx.file("BUILD.bazel", "exports_files(['WORKSPACE', 'config.json'])")
    ctx.file("go_env.bzl", content = "GO_ENV = " + repr(ctx.attr.go_env))

    # For use by @rules_go//go.
    ctx.file("config.json", content = json.encode_indent({
        "go_env": ctx.attr.go_env,
        "dep_files": ctx.attr.dep_files,
    }))

_go_repository_config = repository_rule(
    implementation = _go_repository_config_impl,
    attrs = {
        "importpaths": attr.string_dict(mandatory = True),
        "module_names": attr.string_dict(mandatory = True),
        "build_naming_conventions": attr.string_dict(mandatory = True),
        "go_env": attr.string_dict(mandatory = True),
        "dep_files": attr.string_list(),
    },
)

def check_for_version_conflict(version, previous, module_tag, module_name_to_go_dot_mod_label, conflict_printer):
    """
    Check if duplicate modules have different versions, and fail with a useful error message if they do.

    Args:
        version: The version of the module.
        previous: The previous module object.
        module_tag: The module tag.
        module_name_to_go_dot_mod_label: A dictionary mapping module paths to go.mod labels.
        conflict_printer: a printer function to use for printing the error message, generally either print or fail.
    """

    if not previous or version == previous.version:
        # no previous module, so no possible error OR
        # version is the same, skip because we won't error
        return

    if hasattr(module_tag, "local_path"):
        # overrides are not considered for version conflicts
        return

    # When using go.work, duplicate dependency versions are possible.
    # This can cause issues, so we fail with a hopefully actionable error.
    current_label = module_tag._parent_label

    previous_label = previous.module_tag._parent_label

    corrective_measure = """To correct this:
    1. ensure that '{}' in all go.mod files is the same version.
    2. in the folders where you made changes run: bazel run @rules_go//go -- mod tidy
    3. at the workspace root run: bazel run @rules_go//go -- work sync.""".format(module_tag.path)

    message = """Multiple versions of {} found:
    - {} contains: {}
    - {} contains: {}
{}""".format(module_tag.path, current_label, module_tag.version, previous_label, previous.module_tag.version, corrective_measure)

    conflict_printer(message)

def _noop(_):
    pass

# These repos are shared between the isolated and non-isolated instances of go_deps as they are
# referenced directly by rules (go_proto_library) and would result in linker errors due to duplicate
# packages if they were resolved separately.
# When adding a new Go module to this list, make sure that:
# 1. The corresponding repository is visible to the gazelle module via a use_repo directive.
# 2. All transitive dependencies of the module are also in this list. Avoid adding module that have
#    a large number of transitive dependencies.
_SHARED_REPOS = [
    "github.com/golang/protobuf",
    "google.golang.org/protobuf",
]

def _go_deps_impl(module_ctx):
    module_resolutions = {}
    sums = {}
    replace_map = {}
    bazel_deps = {}

    gazelle_default_attributes = _process_gazelle_default_attributes(module_ctx)
    archive_overrides = {}
    gazelle_overrides = {}
    module_overrides = {}

    root_versions = {}
    root_module_direct_deps = {}
    root_module_direct_dev_deps = {}

    first_module = module_ctx.modules[0]
    if first_module.is_root and first_module.name in ["gazelle", "rules_go"]:
        root_module_direct_deps["bazel_gazelle_go_repository_config"] = None

    outdated_direct_dep_printer = print
    go_env = {}
    dep_files = []
    debug_mode = False
    for module in module_ctx.modules:
        if len(module.tags.config) > 1:
            fail(
                "Multiple \"go_deps.config\" tags defined in module \"{}\":\n".format(module.name),
                *_intersperse_newlines(module.tags.config)
            )

        # Parse the go_deps.config tag of the root module only.
        for mod_config in module.tags.config:
            if not module.is_root:
                continue
            check_direct_deps = mod_config.check_direct_dependencies
            if check_direct_deps == "off":
                outdated_direct_dep_printer = _noop
            elif check_direct_deps == "warning":
                outdated_direct_dep_printer = print
            elif check_direct_deps == "error":
                outdated_direct_dep_printer = fail
            go_env = mod_config.go_env
            debug_mode = mod_config.debug_mode

        _process_overrides(module_ctx, module, "gazelle_override", gazelle_overrides, _process_gazelle_override)
        _process_overrides(module_ctx, module, "module_override", module_overrides, _process_module_override, archive_overrides)
        _process_overrides(module_ctx, module, "archive_override", archive_overrides, _process_archive_override, module_overrides)

        if len(module.tags.from_file) > 1:
            fail(
                "Multiple \"go_deps.from_file\" tags defined in module \"{}\": {}".format(
                    module.name,
                    ", ".join([str(tag.go_mod) for tag in module.tags.from_file]),
                ),
            )

        additional_module_tags = []
        from_file_tags = []
        module_name_to_go_dot_mod_label = {}

        for from_file_tag in module.tags.from_file:
            if bool(from_file_tag.go_work) == bool(from_file_tag.go_mod):
                fail("go_deps.from_file tag must have either go_work or go_mod attribute, but not both.")

            if from_file_tag.go_mod:
                from_file_tags.append(from_file_tag)
            elif from_file_tag.go_work:
                go_work = go_work_from_label(module_ctx, from_file_tag.go_work)

                # this ensures go.work replacements are considered
                additional_module_tags += [
                    with_replaced_or_new_fields(tag, _is_dev_dependency = False)
                    for tag in go_work.module_tags
                ]

                for entry, new_sum in sums_from_go_work(module_ctx, from_file_tag.go_work).items():
                    _safe_insert_sum(sums, entry, new_sum)

                replace_map.update(go_work.replace_map)
                from_file_tags = from_file_tags + go_work.from_file_tags
            else:
                fail("Either \"go_mod\" or \"go_work\" must be specified in \"go_deps.from_file\" tags.")

        for from_file_tag in from_file_tags:
            module_path, module_tags_from_go_mod, go_mod_replace_map, module_name = deps_from_go_mod(module_ctx, from_file_tag.go_mod)
            module_name_to_go_dot_mod_label[module_name] = from_file_tag.go_mod

            # Collect the relative path of the root module's go.mod file if it lives in the main
            # repository.
            if module.is_root and not from_file_tag.go_mod.repo_name:
                go_mod = "go.mod"
                if from_file_tag.go_mod.package:
                    go_mod = from_file_tag.go_mod.package + "/" + go_mod
                dep_files.append(go_mod)

            is_dev_dependency = _is_dev_dependency(module_ctx, from_file_tag)
            additional_module_tags += [
                with_replaced_or_new_fields(tag, _is_dev_dependency = is_dev_dependency)
                for tag in module_tags_from_go_mod
            ]

            if module.is_root or getattr(module_ctx, "is_isolated", False):
                # for the replace_map, first in wins
                for mod_path, mod in go_mod_replace_map.items():
                    if not mod_path in replace_map:
                        replace_map[mod_path] = mod
            else:
                # Register this Bazel module as providing the specified Go module. It participates
                # in version resolution using its registry version, which uses a relaxed variant of
                # semver that can however still be compared to strict semvers.
                # An empty version string signals an override, which is assumed to be newer than any
                # other version.
                raw_version = _canonicalize_raw_version(module.version)
                version = semver.to_comparable(raw_version, relaxed = True) if raw_version else _HIGHEST_VERSION_SENTINEL
                if module_path not in bazel_deps or version > bazel_deps[module_path].version:
                    bazel_deps[module_path] = struct(
                        module_name = module.name,
                        repo_name = "@" + from_file_tag.go_mod.repo_name,
                        version = version,
                        raw_version = raw_version,
                    )

            # Load all sums from transitively resolved `go.sum` files that have modules.
            if len(module_tags_from_go_mod) > 0:
                for entry, new_sum in sums_from_go_mod(module_ctx, from_file_tag.go_mod).items():
                    _safe_insert_sum(sums, entry, new_sum)

        # Load sums from manually specified modules separately.
        for module_tag in module.tags.module:
            if module_tag.build_naming_convention:
                fail("""The "build_naming_convention" attribute is no longer supported for "go_deps.module" tags. Use a "gazelle:go_naming_convention" directive via the "gazelle_override" tag's "directives" attribute instead.""")
            if module_tag.build_file_proto_mode:
                fail("""The "build_file_proto_mode" attribute is no longer supported for "go_deps.module" tags. Use a "gazelle:proto" directive via the "gazelle_override" tag's "directives" attribute instead.""")
            sum_version = _canonicalize_raw_version(module_tag.version)
            _safe_insert_sum(sums, (module_tag.path, sum_version), module_tag.sum)

        # Parse the go_dep.module tags of all transitive dependencies and apply
        # Minimum Version Selection to resolve importpaths to Go module versions
        # and sums.
        #
        # Note: This applies Minimum Version Selection on the resolved
        # dependency graphs of all transitive Bazel module dependencies, which
        # is not what `go mod` does. But since this algorithm ends up using only
        # Go module versions that have been explicitly declared somewhere in the
        # full graph, we can assume that at that place all its required
        # transitive dependencies have also been declared - we may end up
        # resolving them to higher versions, but only compatible ones.
        paths = {}

        for module_tag in module.tags.module + additional_module_tags:
            raw_version = _canonicalize_raw_version(module_tag.version)

            # For modules imported from a go.sum, we know which ones are direct
            # dependencies and can thus only report implicit version upgrades
            # for direct dependencies. For manually specified go_deps.module
            # tags, we always report version upgrades unless users override with
            # the "indirect" attribute.
            if module.is_root and not module_tag.indirect:
                root_versions[module_tag.path] = raw_version
                if _is_dev_dependency(module_ctx, module_tag):
                    root_module_direct_dev_deps[_repo_name(module_tag.path)] = None
                else:
                    root_module_direct_deps[_repo_name(module_tag.path)] = None

            version = semver.to_comparable(raw_version)
            previous = paths.get(module_tag.path)

            fail_on_version_conflict = any([x.fail_on_version_conflict for x in module.tags.from_file])

            conflict_printer = fail if fail_on_version_conflict else print
            check_for_version_conflict(version, previous, module_tag, module_name_to_go_dot_mod_label, conflict_printer)
            paths[module_tag.path] = struct(version = version, module_tag = module_tag)

            if module_tag.path not in module_resolutions or version > module_resolutions[module_tag.path].version:
                to_path = None
                local_path = None

                if module_tag.path in replace_map:
                    replacement = replace_map[module_tag.path]

                    to_path = replacement.to_path
                    local_path = replacement.local_path

                module_resolutions[module_tag.path] = struct(
                    repo_name = _repo_name(module_tag.path),
                    version = version,
                    raw_version = raw_version,
                    to_path = to_path,
                    local_path = local_path,
                )

    _fail_on_unmatched_overrides(archive_overrides.keys(), module_resolutions, "archive_overrides")
    _fail_on_unmatched_overrides(gazelle_overrides.keys(), module_resolutions, "gazelle_overrides")
    _fail_on_unmatched_overrides(module_overrides.keys(), module_resolutions, "module_overrides")

    # All `replace` directives are applied after version resolution.
    # We can simply do this by checking the replace paths' existence
    # in the module resolutions and swapping out the entry.
    for path, replace in replace_map.items():
        if path in module_resolutions:
            # If the replace directive specified a version then we only
            # apply it if the versions match.
            if replace.from_version:
                comparable_from_version = semver.to_comparable(replace.from_version)
                if module_resolutions[path].version != comparable_from_version:
                    continue

            new_version = semver.to_comparable(replace.version)
            module_resolutions[path] = with_replaced_or_new_fields(
                module_resolutions[path],
                replace = replace.to_path,
                version = new_version,
                raw_version = replace.version,
            )
            if path in root_versions:
                if replace != replace.to_path:
                    # If the root module replaces a Go module with a completely different one, do
                    # not ever report an implicit version upgrade.
                    root_versions.pop(path)
                else:
                    root_versions[path] = replace.version

    for path, bazel_dep in bazel_deps.items():
        # We can't apply overrides to Bazel dependencies and thus fall back to using the Go module.
        if path in archive_overrides or path in gazelle_overrides or path in module_overrides or path in replace_map:
            # TODO: Consider adding a warning here. Users should patch the bazel_dep instead.
            continue

        bazel_dep_is_older = path in module_resolutions and bazel_dep.version < module_resolutions[path].version

<<<<<<< HEAD
        # Version mismatches between the Go module and the bazel_dep can confuse Go tooling. If the bazel_dep version
        # is lower, it won't be used, which can result in unexpected builds and should thus always be reported, even for
        # indirect deps. Explicitly overridden modules are not reported as this requires manual action.
        #
        # The bazel_dep version can be relaxed semver (e.g. 1.2.3.bcr.1), which would always differ from valid Go
        # versions. We assume that the extra segments don't affect Go compatibility and thus ignore them.
=======
        # Version mismatches between the Go module and the bazel_dep are problematic. For consistency always
        # prefer the bazel_dep version and report any mismatch to the user.
>>>>>>> a39914bf
        if (path in module_resolutions and
            semver.make_strict(bazel_dep.version) != module_resolutions[path].version and
            bazel_dep.version != _HIGHEST_VERSION_SENTINEL and
            (bazel_dep_is_older or path in root_versions)):
            bazel_dep_name = bazel_dep.module_name
            bazel_dep_version = bazel_dep.raw_version
            go_module_version = module_resolutions[path].raw_version
            if bazel_dep_is_older:
                remediation = [
                    """
Either ensure that you have

  bazel_dep(module_name = "{bazel_dep_name}", version = "{go_module_version}")

in your MODULE.bazel file or downgrade the Go module version via

  bazel run""".format(
                        bazel_dep_name = bazel_dep_name,
                        go_module_version = go_module_version,
                    ),
                    Label("@io_bazel_rules_go//go"),
                    "-- get {path}@v{bazel_dep_version}\n\n".format(
                        path = path,
                        bazel_dep_version = bazel_dep_version,
                    ),
                ]
            else:
                remediation = [
                    """
Update the Go module version via

  bazel run""",
                    Label("@io_bazel_rules_go//go"),
                    "-- get {path}@v{bazel_dep_version}\n\n".format(
                        path = path,
                        bazel_dep_version = bazel_dep_version,
                    ),
                ]

            outdated_direct_dep_printer("""
Mismatch between versions requested for Go module {module}:

  bazel_dep version (MODULE.bazel): {bazel_dep_version} (as "{bazel_dep_name}")
  Go module version (go.mod):       {go_module_version}
""".format(
                module = path,
                bazel_dep_name = bazel_dep_name,
                bazel_dep_version = bazel_dep_version,
                go_module_version = go_module_version,
            ), *remediation)

        # TODO: We should update root_versions if the bazel_dep is a direct dependency of the root
        #   module. However, we currently don't have a way to determine that.
        module_resolutions[path] = bazel_dep

    recommended_updates = []
    for path, root_version in root_versions.items():
        resolved_version = module_resolutions[path].version

        # Do not report version mismatches for overridden Bazel modules.
        if resolved_version != _HIGHEST_VERSION_SENTINEL and semver.to_comparable(root_version) < resolved_version:
            recommended_updates.append((path, root_version, module_resolutions[path].raw_version))
    if recommended_updates:
        outdated_direct_dep_printer(
            "The following Go modules were required by the root module at the given versions, but were implicitly updated to higher versions due to transitive dependencies:\n",
            *(
                [
                    "\n  {path}: v{root_version} -> v{resolved_version}".format(
                        path = path,
                        root_version = root_version,
                        resolved_version = resolved_version,
                    )
                    for path, root_version, resolved_version in recommended_updates
                ] + ["\n\nUpdate the root module's dependencies to match the resolved versions via:\n\n  bazel run", Label("@io_bazel_rules_go//go"), "-- get " + " ".join([
                    "{path}@v{resolved_version}".format(path = path, resolved_version = resolved_version)
                    for path, _, resolved_version in recommended_updates
                ] + ["\n\n"])]
            )
        )

    repos_processed = {}
    for path, module in module_resolutions.items():
        if hasattr(module, "module_name") or (getattr(module_ctx, "is_isolated", False) and path in _SHARED_REPOS):
            # Do not create a go_repository for a Go module provided by a bazel_dep or one shared with the non-isolated
            # instance of go_deps.
            root_module_direct_deps.pop(_repo_name(path), None)
            root_module_direct_dev_deps.pop(_repo_name(path), None)
            continue
        if module.repo_name in repos_processed:
            fail("Go module {prev_path} and {path} will resolve to the same Bazel repo name: {name}. While Go allows modules to only differ in case, this isn't supported in Gazelle (yet). Please ensure you only use one of these modules in your go.mod(s)".format(
                prev_path = repos_processed[module.repo_name],
                path = path,
                name = module.repo_name,
            ))

        repos_processed[module.repo_name] = path
        go_repository_args = {
            "name": module.repo_name,
            # Compared to the name attribute, the content of this attribute does not go through repo
            # mapping.
            "internal_only_do_not_use_apparent_name": module.repo_name,
            "importpath": path,
            "build_directives": _get_directives(path, gazelle_overrides, gazelle_default_attributes),
            "build_file_generation": _get_build_file_generation(path, gazelle_overrides, gazelle_default_attributes),
            "build_extra_args": _get_build_extra_args(path, gazelle_overrides, gazelle_default_attributes),
            "patches": _get_patches(path, module_overrides),
            "patch_args": _get_patch_args(path, module_overrides),
            "debug_mode": debug_mode,
        }

        archive_override = archive_overrides.get(path)
        if archive_override:
            go_repository_args.update({
                "urls": archive_override.urls,
                "strip_prefix": archive_override.strip_prefix,
                "sha256": archive_override.sha256,
                "patches": _get_patches(path, archive_overrides),
                "patch_args": _get_patch_args(path, archive_overrides),
            })
        elif module.local_path:
            go_repository_args.update({
                # the version is now meaningless
                "version": None,
                "local_path": module.local_path,
            })
        else:
            repo_args = {
                "replace": getattr(module, "replace", None),
                "version": "v" + module.raw_version,
            }

            sum = _get_sum_from_module(path, module, sums)
            if sum:
                repo_args["sum"] = sum

            go_repository_args.update(repo_args)

        go_repository(**go_repository_args)

    # Create a synthetic WORKSPACE file that lists all Go repositories created
    # above and contains all the information required by Gazelle's -repo_config
    # to generate BUILD files for external Go modules. This skips the need to
    # run generate_repo_config. Only "importpath" and "build_naming_convention"
    # are relevant.
    _go_repository_config(
        name = "bazel_gazelle_go_repository_config",
        importpaths = {
            module.repo_name: path
            for path, module in module_resolutions.items()
        },
        module_names = {
            info.repo_name: info.module_name
            for path, info in bazel_deps.items()
        },
        build_naming_conventions = drop_nones({
            module.repo_name: get_directive_value(
                _get_directives(path, gazelle_overrides, gazelle_default_attributes),
                "go_naming_convention",
            )
            for path, module in module_resolutions.items()
        }),
        go_env = go_env,
        dep_files = dep_files,
    )

    return extension_metadata(
        module_ctx,
        root_module_direct_deps = root_module_direct_deps.keys(),
        # If a Go module appears as both a dev and a non-dev dependency, it has to be imported as a
        # non-dev dependency.
        root_module_direct_dev_deps = {
            repo_name: None
            for repo_name in root_module_direct_dev_deps.keys()
            if repo_name not in root_module_direct_deps
        }.keys(),
        reproducible = True,
    )

def _get_sum_from_module(path, module, sums):
    entry = (path, module.raw_version)
    if hasattr(module, "replace"):
        entry = (module.replace, module.raw_version)

    if entry not in sums:
        if module.raw_version == COMPARES_HIGHEST_SENTINEL:
            # replacement have no sums, so we can skip this
            return None
        elif module.local_path == None:
            # When updating a dependency, its sum may not be in go.sum and we can't hard fail here
            # since we need Bazel to tidy the module
            print("No sum for {}@{} found, run bazel run".format(path, module.raw_version), Label("@io_bazel_rules_go//go"), "-- mod tidy to generate it")
            return None

    return sums[entry]

def _safe_insert_sum(sums, entry, new_sum):
    if entry in sums and new_sum != sums[entry]:
        fail("Multiple mismatching sums for {}@{} found: {} vs {}".format(entry[0], entry[1], new_sum, sums[entry]))
    sums[entry] = new_sum

def _canonicalize_raw_version(raw_version):
    if raw_version.startswith("v"):
        return raw_version[1:]
    return raw_version

_config_tag = tag_class(
    doc = """
    Configures the general behavior of the go_deps extension.

    Only the root module's config tag is used.
    """,
    attrs = {
        "check_direct_dependencies": attr.string(
            doc = """
            The way in which warnings about version mismatches for direct dependencies and Go modules that are
            also Bazel modules are reported.
            """,
            values = ["off", "warning", "error"],
        ),
        "go_env": attr.string_dict(
            doc = "The environment variables to use when fetching Go dependencies or running the `@rules_go//go` tool.",
        ),
        "debug_mode": attr.bool(doc = "Whether or not to print stdout and stderr messages from gazelle", default = False),
    },
)

_from_file_tag = tag_class(
    doc = """
    Imports Go module dependencies from either a go.mod file or a go.work file.

    All direct and indirect dependencies of the specified module will be imported, but only direct dependencies should
    be imported into the scope of the using module via `use_repo` calls. Use `bazel mod tidy` to update these calls
    automatically.
    """,
    attrs = {
        "go_mod": attr.label(mandatory = False),
        "go_work": attr.label(mandatory = False),
        "fail_on_version_conflict": attr.bool(
            default = True,
            doc = "Fail if duplicate modules have different versions",
        ),
    },
)

_module_tag = tag_class(
    doc = """Declare a single Go module dependency. Prefer using `from_file` instead.""",
    attrs = {
        "path": attr.string(
            doc = """The module path.""",
            mandatory = True,
        ),
        "version": attr.string(mandatory = True),
        "sum": attr.string(),
        "indirect": attr.bool(
            doc = """Whether this Go module is an indirect dependency.""",
            default = False,
        ),
        "build_naming_convention": attr.string(doc = """Removed, do not use""", default = ""),
        "build_file_proto_mode": attr.string(doc = """Removed, do not use""", default = ""),
        "local_path": attr.string(
            doc = """For when a module is replaced by one residing in a local directory path """,
            mandatory = False,
        ),
    },
)

_archive_override_tag = tag_class(
    attrs = {
        "path": attr.string(
            doc = """The Go module path for the repository to be overridden.

            This module path must be defined by other tags in this
            extension within this Bazel module.""",
            mandatory = True,
        ),
        "urls": attr.string_list(
            doc = """A list of HTTP(S) URLs where an archive containing the project can be
            downloaded. Bazel will attempt to download from the first URL; the others
            are mirrors.""",
        ),
        "strip_prefix": attr.string(
            doc = """If the repository is downloaded via HTTP (`urls` is set), this is a
            directory prefix to strip. See [`http_archive.strip_prefix`].""",
        ),
        "sha256": attr.string(
            doc = """If the repository is downloaded via HTTP (`urls` is set), this is the
            SHA-256 sum of the downloaded archive. When set, Bazel will verify the archive
            against this sum before extracting it.""",
        ),
        "patches": attr.label_list(
            doc = "A list of patches to apply to the repository *after* gazelle runs.",
        ),
        "patch_strip": attr.int(
            default = 0,
            doc = "The number of leading path segments to be stripped from the file name in the patches.",
        ),
    },
    doc = "Override the default source location on a given Go module in this extension.",
)

_gazelle_override_tag = tag_class(
    attrs = {
        "path": attr.string(
            doc = """The Go module path for the repository to be overridden.

            This module path must be defined by other tags in this
            extension within this Bazel module.""",
            mandatory = True,
        ),
    } | _GAZELLE_ATTRS,
    doc = "Override Gazelle's behavior on a given Go module defined by other tags in this extension.",
)

_gazelle_default_attributes_tag = tag_class(
    attrs = _GAZELLE_ATTRS,
    doc = "Override Gazelle's default attribute values for all modules in this extension.",
)

_module_override_tag = tag_class(
    attrs = {
        "path": attr.string(
            doc = """The Go module path for the repository to be overridden.

            This module path must be defined by other tags in this
            extension within this Bazel module.""",
            mandatory = True,
        ),
        "patches": attr.label_list(
            doc = "A list of patches to apply to the repository *after* gazelle runs.",
        ),
        "patch_strip": attr.int(
            default = 0,
            doc = "The number of leading path segments to be stripped from the file name in the patches.",
        ),
    },
    doc = "Apply patches to a given Go module defined by other tags in this extension.",
)

go_deps = module_extension(
    _go_deps_impl,
    tag_classes = {
        "archive_override": _archive_override_tag,
        "config": _config_tag,
        "from_file": _from_file_tag,
        "gazelle_override": _gazelle_override_tag,
        "gazelle_default_attributes": _gazelle_default_attributes_tag,
        "module": _module_tag,
        "module_override": _module_override_tag,
    },
)<|MERGE_RESOLUTION|>--- conflicted
+++ resolved
@@ -563,17 +563,11 @@
 
         bazel_dep_is_older = path in module_resolutions and bazel_dep.version < module_resolutions[path].version
 
-<<<<<<< HEAD
-        # Version mismatches between the Go module and the bazel_dep can confuse Go tooling. If the bazel_dep version
-        # is lower, it won't be used, which can result in unexpected builds and should thus always be reported, even for
-        # indirect deps. Explicitly overridden modules are not reported as this requires manual action.
+        # Version mismatches between the Go module and the bazel_dep are problematic. For consistency always
+        # prefer the bazel_dep version and report any mismatch to the user.
         #
         # The bazel_dep version can be relaxed semver (e.g. 1.2.3.bcr.1), which would always differ from valid Go
         # versions. We assume that the extra segments don't affect Go compatibility and thus ignore them.
-=======
-        # Version mismatches between the Go module and the bazel_dep are problematic. For consistency always
-        # prefer the bazel_dep version and report any mismatch to the user.
->>>>>>> a39914bf
         if (path in module_resolutions and
             semver.make_strict(bazel_dep.version) != module_resolutions[path].version and
             bazel_dep.version != _HIGHEST_VERSION_SENTINEL and
