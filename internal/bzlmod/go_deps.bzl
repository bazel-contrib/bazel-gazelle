# Copyright 2023 The Bazel Authors. All rights reserved.
#
# Licensed under the Apache License, Version 2.0 (the "License");
# you may not use this file except in compliance with the License.
# You may obtain a copy of the License at
#
#    http://www.apache.org/licenses/LICENSE-2.0
#
# Unless required by applicable law or agreed to in writing, software
# distributed under the License is distributed on an "AS IS" BASIS,
# WITHOUT WARRANTIES OR CONDITIONS OF ANY KIND, either express or implied.
# See the License for the specific language governing permissions and
# limitations under the License.

load("//internal:go_repository.bzl", "go_repository")
load(
    ":default_gazelle_overrides.bzl",
    "DEFAULT_BUILD_EXTRA_ARGS_BY_PATH",
    "DEFAULT_BUILD_FILE_GENERATION_BY_PATH",
    "DEFAULT_DIRECTIVES_BY_PATH",
)
load(":go_mod.bzl", "deps_from_go_mod", "go_work_from_label", "sums_from_go_mod", "sums_from_go_work")
load(":semver.bzl", "COMPARES_HIGHEST_SENTINEL", "semver")
load(
    ":utils.bzl",
    "drop_nones",
    "extension_metadata",
    "format_rule_call",
    "get_directive_value",
    "with_replaced_or_new_fields",
)

visibility("//")

_HIGHEST_VERSION_SENTINEL = semver.to_comparable("999999.999999.999999")

_FORBIDDEN_OVERRIDE_TAG = """\
Using the "go_deps.{tag_class}" tag in a non-root Bazel module is forbidden, \
but module "{module_name}" requests it.

If you need this override for a Bazel module that will be available in a public \
registry (such as the Bazel Central Registry), please file an issue at \
https://github.com/bazelbuild/bazel-gazelle/issues/new or submit a PR adding \
the required directives to the "default_gazelle_overrides.bzl" file at \
https://github.com/bazelbuild/bazel-gazelle/tree/master/internal/bzlmod/default_gazelle_overrides.bzl.
"""

_GAZELLE_ATTRS = {
    "build_file_generation": attr.string(
        default = "on",
        doc = """One of `"auto"`, `"on"` (default), `"off"`, `"clean"`.

        Whether Gazelle should generate build files for the Go module.

        Although "auto" is the default globally for build_file_generation,
        if a `"gazelle_override"` or `"gazelle_default_attributes"` tag is present
        for a Go module, the `"build_file_generation"` attribute will default to "on"
        since these tags indicate the presence of `"directives"` or `"build_extra_args"`.

        In `"auto"` mode, Gazelle will run if there is no build file in the Go
        module's root directory.

        In `"clean"` mode, Gazelle will first remove any existing build files.

        """,
        values = [
            "auto",
            "off",
            "on",
            "clean",
        ],
    ),
    "build_extra_args": attr.string_list(
        default = [],
        doc = """
        A list of additional command line arguments to pass to Gazelle when generating build files.
        """,
    ),
    "directives": attr.string_list(
        doc = """Gazelle configuration directives to use for this Go module's external repository.

        Each directive uses the same format as those that Gazelle
        accepts as comments in Bazel source files, with the
        directive name followed by optional arguments separated by
        whitespace.""",
    ),
}

def _fail_on_non_root_overrides(module_ctx, module, tag_class):
    if module.is_root:
        return

    # Isolated module extension usages only contain tags from a single module, so we can allow
    # overrides. This is a new feature in Bazel 6.3.0, earlier versions do not allow module usages
    # to be isolated.
    if getattr(module_ctx, "is_isolated", False):
        return

    if getattr(module.tags, tag_class):
        fail(_FORBIDDEN_OVERRIDE_TAG.format(
            tag_class = tag_class,
            module_name = module.name,
        ))

def _fail_on_duplicate_overrides(path, module_name, overrides):
    if path in overrides:
        fail("Multiple overrides defined for Go module path \"{}\" in module \"{}\".".format(path, module_name))

def _fail_on_unmatched_overrides(override_keys, resolutions, override_name):
    unmatched_overrides = [path for path in override_keys if path not in resolutions]
    if unmatched_overrides:
        fail("Some {} did not target a Go module with a matching path: {}".format(
            override_name,
            ", ".join(unmatched_overrides),
        ))

def _check_directive(directive):
    if directive.startswith("gazelle:") and " " in directive and not directive[len("gazelle:"):][0].isspace():
        return
    fail("Invalid Gazelle directive: \"{}\". Gazelle directives must be of the form \"gazelle:key value\".".format(directive))

def _get_override_or_default(specific_overrides, gazelle_default_attributes, default_path_overrides, path, default_value, attribute_name):
    # 1st: Check for user-provided specific overrides. If a specific override is found,
    # all of its attributes will be applied (even if left to the tag's default). This is to allow
    # users to override the gazelle_default_attributes tag back to the tag's default.
    #
    # This will also cause "build_file_generation" to default to "on" if a specific override is found.
    specific_override = specific_overrides.get(path)
    if specific_override and hasattr(specific_override, attribute_name):
        return getattr(specific_override, attribute_name)

    # 2nd. Check for default attributes provided by the user. This must be done before checking for
    # gazelle's defaults path overrides to prevent Gazelle from overriding a user-specified flag.
    #
    # This will also cause "build_file_generation" to default to "on" if default attributes are found.
    global_override_value = getattr(gazelle_default_attributes, attribute_name, None)
    if global_override_value:
        return global_override_value

    # 3rd: Check for default overrides for specific path.
    default_path_override = default_path_overrides.get(path)
    if default_path_override:
        return default_path_override

    # 4th. Return the default value if no override was found.
    # This will cause "build_file_generation" to default to "auto".
    return default_value

def _get_directives(path, gazelle_overrides, gazelle_default_attributes):
    return _get_override_or_default(gazelle_overrides, gazelle_default_attributes, DEFAULT_DIRECTIVES_BY_PATH, path, [], "directives")

def _get_build_file_generation(path, gazelle_overrides, gazelle_default_attributes):
    # The default value for build_file_generation is "auto" if no override is found, but will default to "on" if an override is found.
    return _get_override_or_default(gazelle_overrides, gazelle_default_attributes, DEFAULT_BUILD_FILE_GENERATION_BY_PATH, path, "auto", "build_file_generation")

def _get_build_extra_args(path, gazelle_overrides, gazelle_default_attributes):
    return _get_override_or_default(gazelle_overrides, gazelle_default_attributes, DEFAULT_BUILD_EXTRA_ARGS_BY_PATH, path, [], "build_extra_args")

def _get_patches(path, module_overrides):
    return _get_override_or_default(module_overrides, struct(), {}, path, [], "patches")

def _get_patch_args(path, module_overrides):
    override = _get_override_or_default(module_overrides, struct(), {}, path, None, "patch_strip")
    return ["-p{}".format(override)] if override else []

def _repo_name(importpath):
    path_segments = importpath.split("/")
    segments = reversed(path_segments[0].split(".")) + path_segments[1:]
    candidate_name = "_".join(segments).replace("-", "_")
    return "".join([c.lower() if c.isalnum() else "_" for c in candidate_name.elems()])

def _is_dev_dependency(module_ctx, tag):
    if hasattr(tag, "_is_dev_dependency"):
        # Synthetic tags generated from go_deps.from_file have this "hidden" attribute.
        return tag._is_dev_dependency

    # This function is available in Bazel 6.2.0 and later. This is the same version that has
    # module_ctx.extension_metadata, so the return value of this function is not used if it is
    # not available.
    return module_ctx.is_dev_dependency(tag) if hasattr(module_ctx, "is_dev_dependency") else False

def _intersperse_newlines(tags):
    return [tag for p in zip(tags, len(tags) * ["\n"]) for tag in p]

# This function processes the gazelle_default_attributes tag for a given module and returns a struct
# containing the attributes from _GAZELLE_ATTRS that are defined in the tag.
def _process_gazelle_default_attributes(module_ctx):
    for module in module_ctx.modules:
        _fail_on_non_root_overrides(module_ctx, module, "gazelle_default_attributes")

    for module in module_ctx.modules:
        tags = module.tags.gazelle_default_attributes
        if not tags:
            continue

        if len(tags) > 1:
            fail(
                "go_deps.gazelle_default_attributes: only one tag can be specified per module, got:\n",
                *[t for p in zip(module.tags.gazelle_default_attributes, len(module.tags.gazelle_default_attributes) * ["\n"]) for t in p]
            )

        tag = tags[0]
        return struct(**{
            attr: getattr(tag, attr)
            for attr in _GAZELLE_ATTRS.keys()
            if hasattr(tag, attr)
        })

    return None

# This function processes a given override type for a given module, checks for duplicate overrides
# and inserts the override returned from the process_override_func into the overrides dict.
def _process_overrides(module_ctx, module, override_type, overrides, process_override_func, additional_overrides = None):
    _fail_on_non_root_overrides(module_ctx, module, override_type)
    for override_tag in getattr(module.tags, override_type):
        _fail_on_duplicate_overrides(override_tag.path, module.name, overrides)

        # Some overrides conflict with other overrides. These can be specified in the
        # additional_overrides dict. If the override is in the additional_overrides dict, then fail.
        if additional_overrides:
            _fail_on_duplicate_overrides(override_tag.path, module.name, additional_overrides)

        overrides[override_tag.path] = process_override_func(override_tag)

def _process_gazelle_override(gazelle_override_tag):
    for directive in gazelle_override_tag.directives:
        _check_directive(directive)

    return struct(**{
        attr: getattr(gazelle_override_tag, attr)
        for attr in _GAZELLE_ATTRS.keys()
        if hasattr(gazelle_override_tag, attr)
    })

def _process_module_override(module_override_tag):
    return struct(
        patches = module_override_tag.patches,
        patch_strip = module_override_tag.patch_strip,
    )

def _process_archive_override(archive_override_tag):
    return struct(
        urls = archive_override_tag.urls,
        sha256 = archive_override_tag.sha256,
        strip_prefix = archive_override_tag.strip_prefix,
        patches = archive_override_tag.patches,
        patch_strip = archive_override_tag.patch_strip,
    )

def _go_repository_config_impl(ctx):
    repos = []
    for name, importpath in sorted(ctx.attr.importpaths.items()):
        repos.append(format_rule_call(
            "go_repository",
            name = name,
            importpath = importpath,
            module_name = ctx.attr.module_names.get(name),
            build_naming_convention = ctx.attr.build_naming_conventions.get(name),
        ))

    ctx.file("WORKSPACE", "\n".join(repos))
    ctx.file("BUILD.bazel", "exports_files(['WORKSPACE', 'config.json', 'resolved_deps.json'])")
    ctx.file("go_env.bzl", content = "GO_ENV = " + repr(ctx.attr.go_env))

    # For use by @rules_go//go.
    ctx.file("config.json", content = json.encode_indent({
        "go_env": ctx.attr.go_env,
        "dep_files": ctx.attr.dep_files,
    }))

    # For bookkeeping by upstream systems that may want this info
    ctx.file("resolved_deps.json", content = json.encode_indent(ctx.attr.resolved_deps))

_go_repository_config = repository_rule(
    implementation = _go_repository_config_impl,
    attrs = {
        "importpaths": attr.string_dict(mandatory = True),
        "module_names": attr.string_dict(mandatory = True),
        "build_naming_conventions": attr.string_dict(mandatory = True),
        "go_env": attr.string_dict(mandatory = True),
        "resolved_deps": attr.string_dict(mandatory = True),
        "dep_files": attr.string_list(),
    },
)

def check_for_version_conflict(version, previous, module_tag, module_name_to_go_dot_mod_label, conflict_printer):
    """
    Check if duplicate modules have different versions, and fail with a useful error message if they do.

    Args:
        version: The version of the module.
        previous: The previous module object.
        module_tag: The module tag.
        module_name_to_go_dot_mod_label: A dictionary mapping module paths to go.mod labels.
        conflict_printer: a printer function to use for printing the error message, generally either print or fail.
    """

    if not previous or version == previous.version:
        # no previous module, so no possible error OR
        # version is the same, skip because we won't error
        return

    if hasattr(module_tag, "local_path"):
        # overrides are not considered for version conflicts
        return

    # When using go.work, duplicate dependency versions are possible.
    # This can cause issues, so we fail with a hopefully actionable error.
    current_label = module_tag._parent_label

    previous_label = previous.module_tag._parent_label

    corrective_measure = """To correct this:
    1. ensure that '{}' in all go.mod files is the same version.
    2. in the folders where you made changes run: bazel run @rules_go//go -- mod tidy
    3. at the workspace root run: bazel run @rules_go//go -- work sync.""".format(module_tag.path)

    message = """Multiple versions of {} found:
    - {} contains: {}
    - {} contains: {}
{}""".format(module_tag.path, current_label, module_tag.version, previous_label, previous.module_tag.version, corrective_measure)

    conflict_printer(message)

def _noop(_):
    pass

# These repos are shared between the isolated and non-isolated instances of go_deps as they are
# referenced directly by rules (go_proto_library) and would result in linker errors due to duplicate
# packages if they were resolved separately.
# When adding a new Go module to this list, make sure that:
# 1. The corresponding repository is visible to the gazelle module via a use_repo directive.
# 2. All transitive dependencies of the module are also in this list. Avoid adding module that have
#    a large number of transitive dependencies.
_SHARED_REPOS = [
    "github.com/golang/protobuf",
    "google.golang.org/protobuf",
]

def _go_deps_impl(module_ctx):
    module_resolutions = {}
    sums = {}
    replace_map = {}
    bazel_deps = {}

    gazelle_default_attributes = _process_gazelle_default_attributes(module_ctx)
    archive_overrides = {}
    gazelle_overrides = {}
    module_overrides = {}

    root_versions = {}
    root_module_direct_deps = {}
    root_module_direct_dev_deps = {}

    first_module = module_ctx.modules[0]
    if first_module.is_root and first_module.name in ["gazelle", "rules_go"]:
        root_module_direct_deps["bazel_gazelle_go_repository_config"] = None

    outdated_direct_dep_printer = print
    go_env = {}
    dep_files = []
    debug_mode = False
    for module in module_ctx.modules:
        if len(module.tags.config) > 1:
            fail(
                "Multiple \"go_deps.config\" tags defined in module \"{}\":\n".format(module.name),
                *_intersperse_newlines(module.tags.config)
            )

        # Parse the go_deps.config tag of the root module only.
        for mod_config in module.tags.config:
            if not module.is_root:
                continue
            check_direct_deps = mod_config.check_direct_dependencies
            if check_direct_deps == "off":
                outdated_direct_dep_printer = _noop
            elif check_direct_deps == "warning":
                outdated_direct_dep_printer = print
            elif check_direct_deps == "error":
                outdated_direct_dep_printer = fail
            go_env = mod_config.go_env
            debug_mode = mod_config.debug_mode

        _process_overrides(module_ctx, module, "gazelle_override", gazelle_overrides, _process_gazelle_override)
        _process_overrides(module_ctx, module, "module_override", module_overrides, _process_module_override, archive_overrides)
        _process_overrides(module_ctx, module, "archive_override", archive_overrides, _process_archive_override, module_overrides)

        if len(module.tags.from_file) > 1:
            fail(
                "Multiple \"go_deps.from_file\" tags defined in module \"{}\": {}".format(
                    module.name,
                    ", ".join([str(tag.go_mod) for tag in module.tags.from_file]),
                ),
            )

        additional_module_tags = []
        from_file_tags = []
        module_name_to_go_dot_mod_label = {}

        for from_file_tag in module.tags.from_file:
            if bool(from_file_tag.go_work) == bool(from_file_tag.go_mod):
                fail("go_deps.from_file tag must have either go_work or go_mod attribute, but not both.")

            if from_file_tag.go_mod:
                from_file_tags.append(from_file_tag)
            elif from_file_tag.go_work:
                if module.is_root != True:
                    fail("go_deps.from_file(go_work = '{}') tag can only be used from a root module but: '{}' is not a root module.".format(from_file_tag.go_work, module.name))

                go_work = go_work_from_label(module_ctx, from_file_tag.go_work)

                # this ensures go.work replacements are considered
                additional_module_tags += [
                    with_replaced_or_new_fields(tag, _is_dev_dependency = False)
                    for tag in go_work.module_tags
                ]

                for entry, new_sum in sums_from_go_work(module_ctx, from_file_tag.go_work).items():
                    _safe_insert_sum(sums, entry, new_sum)

                replace_map.update(go_work.replace_map)
                from_file_tags = from_file_tags + go_work.from_file_tags
            else:
                fail("Either \"go_mod\" or \"go_work\" must be specified in \"go_deps.from_file\" tags.")

        for from_file_tag in from_file_tags:
            module_path, module_tags_from_go_mod, go_mod_replace_map, module_name = deps_from_go_mod(module_ctx, from_file_tag.go_mod)
            module_name_to_go_dot_mod_label[module_name] = from_file_tag.go_mod

            # Collect the relative path of the root module's go.mod file if it lives in the main
            # repository.
            if module.is_root and not from_file_tag.go_mod.workspace_name:
                go_mod = "go.mod"
                if from_file_tag.go_mod.package:
                    go_mod = from_file_tag.go_mod.package + "/" + go_mod
                dep_files.append(go_mod)

            is_dev_dependency = _is_dev_dependency(module_ctx, from_file_tag)
            additional_module_tags += [
                with_replaced_or_new_fields(tag, _is_dev_dependency = is_dev_dependency)
                for tag in module_tags_from_go_mod
            ]

            if module.is_root or getattr(module_ctx, "is_isolated", False):
                # for the replace_map, first in wins
                for mod_path, mod in go_mod_replace_map.items():
                    if not mod_path in replace_map:
                        replace_map[mod_path] = mod
            else:
                # Register this Bazel module as providing the specified Go module. It participates
                # in version resolution using its registry version, which uses a relaxed variant of
                # semver that can however still be compared to strict semvers.
                # An empty version string signals an override, which is assumed to be newer than any
                # other version.
                raw_version = _canonicalize_raw_version(module.version)
                version = semver.to_comparable(raw_version, relaxed = True) if raw_version else _HIGHEST_VERSION_SENTINEL
                if module_path not in bazel_deps or version > bazel_deps[module_path].version:
                    bazel_deps[module_path] = struct(
                        module_name = module.name,
                        repo_name = "@" + from_file_tag.go_mod.workspace_name,
                        version = version,
                        raw_version = raw_version,
                    )

            # Load all sums from transitively resolved `go.sum` files that have modules.
            if len(module_tags_from_go_mod) > 0:
                for entry, new_sum in sums_from_go_mod(module_ctx, from_file_tag.go_mod).items():
                    _safe_insert_sum(sums, entry, new_sum)

        # Load sums from manually specified modules separately.
        for module_tag in module.tags.module:
            if module_tag.build_naming_convention:
                fail("""The "build_naming_convention" attribute is no longer supported for "go_deps.module" tags. Use a "gazelle:go_naming_convention" directive via the "gazelle_override" tag's "directives" attribute instead.""")
            if module_tag.build_file_proto_mode:
                fail("""The "build_file_proto_mode" attribute is no longer supported for "go_deps.module" tags. Use a "gazelle:proto" directive via the "gazelle_override" tag's "directives" attribute instead.""")
            sum_version = _canonicalize_raw_version(module_tag.version)
            _safe_insert_sum(sums, (module_tag.path, sum_version), module_tag.sum)

        # Parse the go_dep.module tags of all transitive dependencies and apply
        # Minimum Version Selection to resolve importpaths to Go module versions
        # and sums.
        #
        # Note: This applies Minimum Version Selection on the resolved
        # dependency graphs of all transitive Bazel module dependencies, which
        # is not what `go mod` does. But since this algorithm ends up using only
        # Go module versions that have been explicitly declared somewhere in the
        # full graph, we can assume that at that place all its required
        # transitive dependencies have also been declared - we may end up
        # resolving them to higher versions, but only compatible ones.
        paths = {}

        for module_tag in module.tags.module + additional_module_tags:
            if module_tag.path in bazel_deps:
                continue

            raw_version = _canonicalize_raw_version(module_tag.version)

            # For modules imported from a go.sum, we know which ones are direct
            # dependencies and can thus only report implicit version upgrades
            # for direct dependencies. For manually specified go_deps.module
            # tags, we always report version upgrades unless users override with
            # the "indirect" attribute.
            if module.is_root and not module_tag.indirect:
                root_versions[module_tag.path] = raw_version
                if _is_dev_dependency(module_ctx, module_tag):
                    root_module_direct_dev_deps[_repo_name(module_tag.path)] = None
                else:
                    root_module_direct_deps[_repo_name(module_tag.path)] = None

            version = semver.to_comparable(raw_version)
            previous = paths.get(module_tag.path)

            fail_on_version_conflict = any([x.fail_on_version_conflict for x in module.tags.from_file])

            conflict_printer = fail if fail_on_version_conflict else print
            check_for_version_conflict(version, previous, module_tag, module_name_to_go_dot_mod_label, conflict_printer)
            paths[module_tag.path] = struct(version = version, module_tag = module_tag)

            if module_tag.path not in module_resolutions or version > module_resolutions[module_tag.path].version:
                to_path = None
                local_path = None

                if module_tag.path in replace_map:
                    replacement = replace_map[module_tag.path]

                    to_path = replacement.to_path
                    local_path = replacement.local_path

                module_resolutions[module_tag.path] = struct(
                    repo_name = _repo_name(module_tag.path),
                    version = version,
                    raw_version = raw_version,
                    to_path = to_path,
                    local_path = local_path,
                )

    _fail_on_unmatched_overrides(archive_overrides.keys(), module_resolutions, "archive_overrides")
    _fail_on_unmatched_overrides(gazelle_overrides.keys(), module_resolutions, "gazelle_overrides")
    _fail_on_unmatched_overrides(module_overrides.keys(), module_resolutions, "module_overrides")

    # All `replace` directives are applied after version resolution.
    # We can simply do this by checking the replace paths' existence
    # in the module resolutions and swapping out the entry.
    for path, replace in replace_map.items():
        if path in module_resolutions:
            # If the replace directive specified a version then we only
            # apply it if the versions match.
            if replace.from_version:
                comparable_from_version = semver.to_comparable(replace.from_version)
                if module_resolutions[path].version != comparable_from_version:
                    continue

            new_version = semver.to_comparable(replace.version)
            module_resolutions[path] = with_replaced_or_new_fields(
                module_resolutions[path],
                replace = replace.to_path,
                version = new_version,
                raw_version = replace.version,
            )
            if path in root_versions:
                if replace != replace.to_path:
                    # If the root module replaces a Go module with a completely different one, do
                    # not ever report an implicit version upgrade.
                    root_versions.pop(path)
                else:
                    root_versions[path] = replace.version

    for path, bazel_dep in bazel_deps.items():
        # We can't apply overrides to Bazel dependencies and thus fall back to using the Go module.
        if path in archive_overrides or path in gazelle_overrides or path in module_overrides or path in replace_map:
            continue

        # Only use the Bazel module if it is at least as high as the required Go module version.
        if path in module_resolutions and bazel_dep.version != module_resolutions[path].version:
            outdated_direct_dep_printer("\n\nMismatch between versions requested for module {module}\nBazel dependency version requested in MODULE.bazel: {bazel_dep_version}\nGo module version requested in go.mod: {go_module_version}\nPlease resolve this mismatch to prevent discrepancies between native Go and Bazel builds\n\n".format(
                module = path,
                bazel_dep_version = bazel_dep.raw_version,
                go_module_version = module_resolutions[path].raw_version,
            ))
            continue

        # TODO: We should update root_versions if the bazel_dep is a direct dependency of the root
        #   module. However, we currently don't have a way to determine that.
        module_resolutions[path] = bazel_dep

    for path, root_version in root_versions.items():
        if semver.to_comparable(root_version) < module_resolutions[path].version:
            outdated_direct_dep_printer(
                "For Go module \"{path}\", the root module requires module version v{root_version}, but got v{resolved_version} in the resolved dependency graph.".format(
                    path = path,
                    root_version = root_version,
                    resolved_version = module_resolutions[path].raw_version,
                ),
            )

<<<<<<< HEAD
    resolved_go_modules = {}
=======
    repos_processed = {}
>>>>>>> 2a84bad6
    for path, module in module_resolutions.items():
        if hasattr(module, "module_name"):
            # Do not create a go_repository for a Go module provided by a bazel_dep.
            root_module_direct_deps.pop(_repo_name(path), None)
            root_module_direct_dev_deps.pop(_repo_name(path), None)
            continue
        if getattr(module_ctx, "is_isolated", False) and path in _SHARED_REPOS:
            # Do not create a go_repository for a dep shared with the non-isolated instance of
            # go_deps.
            continue
        if module.repo_name in repos_processed:
            fail("Go module {prev_path} and {path} will resolve to the same Bazel repo name: {name}. While Go allows modules to only differ in case, this isn't supported in Gazelle (yet). Please ensure you only use one of these modules in your go.mod(s)".format(
                prev_path = repos_processed[module.repo_name],
                path = path,
                name = module.repo_name,
            ))

        repos_processed[module.repo_name] = path
        go_repository_args = {
            "name": module.repo_name,
            # Compared to the name attribute, the content of this attribute does not go through repo
            # mapping.
            "internal_only_do_not_use_apparent_name": module.repo_name,
            "importpath": path,
            "build_directives": _get_directives(path, gazelle_overrides, gazelle_default_attributes),
            "build_file_generation": _get_build_file_generation(path, gazelle_overrides, gazelle_default_attributes),
            "build_extra_args": _get_build_extra_args(path, gazelle_overrides, gazelle_default_attributes),
            "patches": _get_patches(path, module_overrides),
            "patch_args": _get_patch_args(path, module_overrides),
            "debug_mode": debug_mode,
        }

        archive_override = archive_overrides.get(path)
        if archive_override:
            go_repository_args.update({
                "urls": archive_override.urls,
                "strip_prefix": archive_override.strip_prefix,
                "sha256": archive_override.sha256,
                "patches": _get_patches(path, archive_overrides),
                "patch_args": _get_patch_args(path, archive_overrides),
            })
        elif module.local_path:
            go_repository_args.update({
                # the version is now meaningless
                "version": None,
                "local_path": module.local_path,
            })
        else:
            repo_args = {
                "replace": getattr(module, "replace", None),
                "version": "v" + module.raw_version,
            }

            sum = _get_sum_from_module(path, module, sums)
            if sum:
                repo_args["sum"] = sum

            go_repository_args.update(repo_args)

        if "version" in go_repository_args and go_repository_args["version"]:
            resolved_go_modules[go_repository_args["importpath"]] = go_repository_args["version"]

        go_repository(**go_repository_args)

    # Create a synthetic WORKSPACE file that lists all Go repositories created
    # above and contains all the information required by Gazelle's -repo_config
    # to generate BUILD files for external Go modules. This skips the need to
    # run generate_repo_config. Only "importpath" and "build_naming_convention"
    # are relevant.
    _go_repository_config(
        name = "bazel_gazelle_go_repository_config",
        importpaths = {
            module.repo_name: path
            for path, module in module_resolutions.items()
        },
        module_names = {
            info.repo_name: info.module_name
            for path, info in bazel_deps.items()
        },
        build_naming_conventions = drop_nones({
            module.repo_name: get_directive_value(
                _get_directives(path, gazelle_overrides, gazelle_default_attributes),
                "go_naming_convention",
            )
            for path, module in module_resolutions.items()
        }),
        go_env = go_env,
        dep_files = dep_files,
        resolved_deps = resolved_go_modules,
    )

    return extension_metadata(
        module_ctx,
        root_module_direct_deps = root_module_direct_deps.keys(),
        # If a Go module appears as both a dev and a non-dev dependency, it has to be imported as a
        # non-dev dependency.
        root_module_direct_dev_deps = {
            repo_name: None
            for repo_name in root_module_direct_dev_deps.keys()
            if repo_name not in root_module_direct_deps
        }.keys(),
        reproducible = True,
    )

def _get_sum_from_module(path, module, sums):
    entry = (path, module.raw_version)
    if hasattr(module, "replace"):
        entry = (module.replace, module.raw_version)

    if entry not in sums:
        if module.raw_version == COMPARES_HIGHEST_SENTINEL:
            # replacement have no sums, so we can skip this
            return None
        elif module.local_path == None:
            # When updating a dependency, its sum may not be in go.sum and we can't hard fail here
            # since we need Bazel to tidy the module
            print("No sum for {}@{} found, run bazel run @rules_go//go -- mod tidy to generate it".format(path, module.raw_version))
            return None

    return sums[entry]

def _safe_insert_sum(sums, entry, new_sum):
    if entry in sums and new_sum != sums[entry]:
        fail("Multiple mismatching sums for {}@{} found: {} vs {}".format(entry[0], entry[1], new_sum, sums[entry]))
    sums[entry] = new_sum

def _canonicalize_raw_version(raw_version):
    if raw_version.startswith("v"):
        return raw_version[1:]
    return raw_version

_config_tag = tag_class(
    attrs = {
        "check_direct_dependencies": attr.string(
            values = ["off", "warning", "error"],
        ),
        "go_env": attr.string_dict(
            doc = "The environment variables to use when fetching Go dependencies or running the `@rules_go//go` tool.",
        ),
        "debug_mode": attr.bool(doc = "Whether or not to print stdout and stderr messages from gazelle", default = False),
    },
)

_from_file_tag = tag_class(
    attrs = {
        "go_mod": attr.label(mandatory = False),
        "go_work": attr.label(mandatory = False),
        "fail_on_version_conflict": attr.bool(
            default = True,
            doc = "Fail if duplicate modules have different versions",
        ),
    },
)

_module_tag = tag_class(
    attrs = {
        "path": attr.string(mandatory = True),
        "version": attr.string(mandatory = True),
        "sum": attr.string(),
        "indirect": attr.bool(
            doc = """Whether this Go module is an indirect dependency.""",
            default = False,
        ),
        "build_naming_convention": attr.string(doc = """Removed, do not use""", default = ""),
        "build_file_proto_mode": attr.string(doc = """Removed, do not use""", default = ""),
        "local_path": attr.string(
            doc = """For when a module is replaced by one residing in a local directory path """,
            mandatory = False,
        ),
    },
)

_archive_override_tag = tag_class(
    attrs = {
        "path": attr.string(
            doc = """The Go module path for the repository to be overridden.

            This module path must be defined by other tags in this
            extension within this Bazel module.""",
            mandatory = True,
        ),
        "urls": attr.string_list(
            doc = """A list of HTTP(S) URLs where an archive containing the project can be
            downloaded. Bazel will attempt to download from the first URL; the others
            are mirrors.""",
        ),
        "strip_prefix": attr.string(
            doc = """If the repository is downloaded via HTTP (`urls` is set), this is a
            directory prefix to strip. See [`http_archive.strip_prefix`].""",
        ),
        "sha256": attr.string(
            doc = """If the repository is downloaded via HTTP (`urls` is set), this is the
            SHA-256 sum of the downloaded archive. When set, Bazel will verify the archive
            against this sum before extracting it.""",
        ),
        "patches": attr.label_list(
            doc = "A list of patches to apply to the repository *after* gazelle runs.",
        ),
        "patch_strip": attr.int(
            default = 0,
            doc = "The number of leading path segments to be stripped from the file name in the patches.",
        ),
    },
    doc = "Override the default source location on a given Go module in this extension.",
)

_gazelle_override_tag = tag_class(
    attrs = {
        "path": attr.string(
            doc = """The Go module path for the repository to be overridden.

            This module path must be defined by other tags in this
            extension within this Bazel module.""",
            mandatory = True,
        ),
    } | _GAZELLE_ATTRS,
    doc = "Override Gazelle's behavior on a given Go module defined by other tags in this extension.",
)

_gazelle_default_attributes_tag = tag_class(
    attrs = _GAZELLE_ATTRS,
    doc = "Override Gazelle's default attribute values for all modules in this extension.",
)

_module_override_tag = tag_class(
    attrs = {
        "path": attr.string(
            doc = """The Go module path for the repository to be overridden.

            This module path must be defined by other tags in this
            extension within this Bazel module.""",
            mandatory = True,
        ),
        "patches": attr.label_list(
            doc = "A list of patches to apply to the repository *after* gazelle runs.",
        ),
        "patch_strip": attr.int(
            default = 0,
            doc = "The number of leading path segments to be stripped from the file name in the patches.",
        ),
    },
    doc = "Apply patches to a given Go module defined by other tags in this extension.",
)

go_deps = module_extension(
    _go_deps_impl,
    tag_classes = {
        "archive_override": _archive_override_tag,
        "config": _config_tag,
        "from_file": _from_file_tag,
        "gazelle_override": _gazelle_override_tag,
        "gazelle_default_attributes": _gazelle_default_attributes_tag,
        "module": _module_tag,
        "module_override": _module_override_tag,
    },
)<|MERGE_RESOLUTION|>--- conflicted
+++ resolved
@@ -593,11 +593,8 @@
                 ),
             )
 
-<<<<<<< HEAD
     resolved_go_modules = {}
-=======
     repos_processed = {}
->>>>>>> 2a84bad6
     for path, module in module_resolutions.items():
         if hasattr(module, "module_name"):
             # Do not create a go_repository for a Go module provided by a bazel_dep.
