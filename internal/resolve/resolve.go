/* Copyright 2016 The Bazel Authors. All rights reserved.

Licensed under the Apache License, Version 2.0 (the "License");
you may not use this file except in compliance with the License.
You may obtain a copy of the License at

   http://www.apache.org/licenses/LICENSE-2.0

Unless required by applicable law or agreed to in writing, software
distributed under the License is distributed on an "AS IS" BASIS,
WITHOUT WARRANTIES OR CONDITIONS OF ANY KIND, either express or implied.
See the License for the specific language governing permissions and
limitations under the License.
*/

package resolve

import (
	"fmt"
	"go/build"
	"log"
	"path"
	"strings"

	"github.com/bazelbuild/bazel-gazelle/internal/config"
	"github.com/bazelbuild/bazel-gazelle/internal/label"
	"github.com/bazelbuild/bazel-gazelle/internal/pathtools"
	"github.com/bazelbuild/bazel-gazelle/internal/repos"
	bf "github.com/bazelbuild/buildtools/build"
)

// Resolver resolves import strings in source files (import paths in Go,
// import statements in protos) into Bazel labels.
type Resolver struct {
	c        *config.Config
	l        *label.Labeler
	ix       *RuleIndex
	external nonlocalResolver
}

// nonlocalResolver resolves import paths outside of the current repository's
// prefix. Once we have smarter import path resolution, this shouldn't
// be necessary, and we can remove this abstraction.
type nonlocalResolver interface {
	resolve(imp string) (label.Label, error)
}

<<<<<<< HEAD
func NewResolver(c *config.Config, l *label.Labeler, ix *RuleIndex, repos []repos.Repo) *Resolver {
=======
func NewResolver(c *config.Config, l *label.Labeler, ix *RuleIndex) *Resolver {
>>>>>>> 9d0cfaa2
	var e nonlocalResolver
	switch c.DepMode {
	case config.ExternalMode:
		e = newExternalResolver(l, repos)
	case config.VendorMode:
		e = newVendoredResolver(l)
	}

	return &Resolver{
		c:        c,
		l:        l,
		ix:       ix,
		external: e,
	}
}

// ResolveRule copies and modifies a generated rule e by replacing the import
// paths in the "_gazelle_imports" attribute with labels in a "deps"
// attribute. This may be safely called on expressions that aren't Go rules
// (the original expression will be returned). Any existing "deps" attribute
// is deleted, so it may be necessary to merge the result.
func (r *Resolver) ResolveRule(e bf.Expr, pkgRel string) bf.Expr {
	call, ok := e.(*bf.CallExpr)
	if !ok {
		return e
	}
	rule := bf.Rule{Call: call}
<<<<<<< HEAD
	from := label.Label{Pkg: pkgRel, Name: rule.Name()}
=======
	from := label.New("", pkgRel, rule.Name())
>>>>>>> 9d0cfaa2

	var resolve func(imp string, from label.Label) (label.Label, error)
	switch rule.Kind() {
	case "go_library", "go_binary", "go_test":
		resolve = r.resolveGo
	case "proto_library":
		resolve = r.resolveProto
	case "go_proto_library", "go_grpc_library":
		resolve = r.resolveGoProto
	default:
		return e
	}

	resolved := *call
	resolved.List = append([]bf.Expr{}, call.List...)
	rule.Call = &resolved

	imports := rule.Attr(config.GazelleImportsKey)
	rule.DelAttr(config.GazelleImportsKey)
	rule.DelAttr("deps")
	deps := mapExprStrings(imports, func(imp string) string {
		label, err := resolve(imp, from)
		if err != nil {
			switch err.(type) {
			case standardImportError, selfImportError:
				return ""
			default:
				log.Print(err)
				return ""
			}
		}
		label.Relative = label.Repo == "" && label.Pkg == pkgRel
		return label.String()
	})
	if deps != nil {
		rule.SetAttr("deps", deps)
	}

	return &resolved
}

type standardImportError struct {
	imp string
}

func (e standardImportError) Error() string {
	return fmt.Sprintf("import path %q is in the standard library", e.imp)
}

// mapExprStrings applies a function f to the strings in e and returns a new
// expression with the results. Scalar strings, lists, dicts, selects, and
// concatenations are supported.
func mapExprStrings(e bf.Expr, f func(string) string) bf.Expr {
	if e == nil {
		return nil
	}
	switch expr := e.(type) {
	case *bf.StringExpr:
		s := f(expr.Value)
		if s == "" {
			return nil
		}
		ret := *expr
		ret.Value = s
		return &ret

	case *bf.ListExpr:
		var list []bf.Expr
		for _, elem := range expr.List {
			elem = mapExprStrings(elem, f)
			if elem != nil {
				list = append(list, elem)
			}
		}
		if len(list) == 0 && len(expr.List) > 0 {
			return nil
		}
		ret := *expr
		ret.List = list
		return &ret

	case *bf.DictExpr:
		var cases []bf.Expr
		isEmpty := true
		for _, kv := range expr.List {
			keyval, ok := kv.(*bf.KeyValueExpr)
			if !ok {
				log.Panicf("unexpected expression in generated imports dict: %#v", kv)
			}
			value := mapExprStrings(keyval.Value, f)
			if value != nil {
				cases = append(cases, &bf.KeyValueExpr{Key: keyval.Key, Value: value})
				if key, ok := keyval.Key.(*bf.StringExpr); !ok || key.Value != "//conditions:default" {
					isEmpty = false
				}
			}
		}
		if isEmpty {
			return nil
		}
		ret := *expr
		ret.List = cases
		return &ret

	case *bf.CallExpr:
		if x, ok := expr.X.(*bf.LiteralExpr); !ok || x.Token != "select" || len(expr.List) != 1 {
			log.Panicf("unexpected call expression in generated imports: %#v", e)
		}
		arg := mapExprStrings(expr.List[0], f)
		if arg == nil {
			return nil
		}
		call := *expr
		call.List[0] = arg
		return &call

	case *bf.BinaryExpr:
		x := mapExprStrings(expr.X, f)
		y := mapExprStrings(expr.Y, f)
		if x == nil {
			return y
		}
		if y == nil {
			return x
		}
		binop := *expr
		binop.X = x
		binop.Y = y
		return &binop

	default:
		log.Panicf("unexpected expression in generated imports: %#v", e)
		return nil
	}
}

// resolveGo resolves an import path from a Go source file to a label.
// pkgRel is the path to the Go package relative to the repository root; it
// is used to resolve relative imports.
func (r *Resolver) resolveGo(imp string, from label.Label) (label.Label, error) {
	if build.IsLocalImport(imp) {
		cleanRel := path.Clean(path.Join(from.Pkg, imp))
		if build.IsLocalImport(cleanRel) {
<<<<<<< HEAD
			return label.Label{}, fmt.Errorf("relative import path %q from %q points outside of repository", imp, from.Pkg)
=======
			return label.NoLabel, fmt.Errorf("relative import path %q from %q points outside of repository", imp, from.Pkg)
>>>>>>> 9d0cfaa2
		}
		imp = path.Join(r.c.GoPrefix, cleanRel)
	}

	if IsStandard(imp) {
<<<<<<< HEAD
		return label.Label{}, standardImportError{imp}
=======
		return label.NoLabel, standardImportError{imp}
>>>>>>> 9d0cfaa2
	}

	if l, err := r.ix.findLabelByImport(importSpec{config.GoLang, imp}, config.GoLang, from); err != nil {
		if _, ok := err.(ruleNotFoundError); !ok {
			return label.NoLabel, err
		}
	} else {
		return l, nil
	}

	if pathtools.HasPrefix(imp, r.c.GoPrefix) {
		return r.l.LibraryLabel(pathtools.TrimPrefix(imp, r.c.GoPrefix)), nil
	}

	return r.external.resolve(imp)
}

const (
	wellKnownPrefix     = "google/protobuf/"
	wellKnownGoProtoPkg = "ptypes"
	descriptorPkg       = "protoc-gen-go/descriptor"
)

// resolveProto resolves an import statement in a .proto file to a label
// for a proto_library rule.
func (r *Resolver) resolveProto(imp string, from label.Label) (label.Label, error) {
	if !strings.HasSuffix(imp, ".proto") {
<<<<<<< HEAD
		return label.Label{}, fmt.Errorf("can't import non-proto: %q", imp)
	}
	if isWellKnown(imp) {
		name := path.Base(imp[:len(imp)-len(".proto")]) + "_proto"
		return label.Label{Repo: config.WellKnownTypesProtoRepo, Name: name}, nil
=======
		return label.NoLabel, fmt.Errorf("can't import non-proto: %q", imp)
	}
	if isWellKnown(imp) {
		name := path.Base(imp[:len(imp)-len(".proto")]) + "_proto"
		return label.New(config.WellKnownTypesProtoRepo, "", name), nil
>>>>>>> 9d0cfaa2
	}

	if l, err := r.ix.findLabelByImport(importSpec{config.ProtoLang, imp}, config.ProtoLang, from); err != nil {
		if _, ok := err.(ruleNotFoundError); !ok {
			return label.NoLabel, err
		}
	} else {
		return l, nil
	}

	rel := path.Dir(imp)
	if rel == "." {
		rel = ""
	}
	name := pathtools.RelBaseName(rel, r.c.GoPrefix, r.c.RepoRoot)
	return r.l.ProtoLabel(rel, name), nil
}

// resolveGoProto resolves an import statement in a .proto file to a
// label for a go_library rule that embeds the corresponding go_proto_library.
func (r *Resolver) resolveGoProto(imp string, from label.Label) (label.Label, error) {
	if !strings.HasSuffix(imp, ".proto") {
<<<<<<< HEAD
		return label.Label{}, fmt.Errorf("can't import non-proto: %q", imp)
=======
		return label.NoLabel, fmt.Errorf("can't import non-proto: %q", imp)
>>>>>>> 9d0cfaa2
	}
	stem := imp[:len(imp)-len(".proto")]

	if isWellKnown(stem) {
		// Well Known Type
		base := path.Base(stem)
		if base == "descriptor" {
			switch r.c.DepMode {
			case config.ExternalMode:
				label := r.l.LibraryLabel(descriptorPkg)
				if r.c.GoPrefix != config.WellKnownTypesGoPrefix {
					label.Repo = config.WellKnownTypesGoProtoRepo
				}
				return label, nil
			case config.VendorMode:
				pkg := path.Join("vendor", config.WellKnownTypesGoPrefix, descriptorPkg)
				label := r.l.LibraryLabel(pkg)
				return label, nil
			default:
				log.Panicf("unknown external mode: %v", r.c.DepMode)
			}
		}

		switch r.c.DepMode {
		case config.ExternalMode:
			pkg := path.Join(wellKnownGoProtoPkg, base)
			label := r.l.LibraryLabel(pkg)
			if r.c.GoPrefix != config.WellKnownTypesGoPrefix {
				label.Repo = config.WellKnownTypesGoProtoRepo
			}
			return label, nil
		case config.VendorMode:
			pkg := path.Join("vendor", config.WellKnownTypesGoPrefix, wellKnownGoProtoPkg, base)
			return r.l.LibraryLabel(pkg), nil
		default:
			log.Panicf("unknown external mode: %v", r.c.DepMode)
		}
	}

	if l, err := r.ix.findLabelByImport(importSpec{config.ProtoLang, imp}, config.GoLang, from); err != nil {
		if _, ok := err.(ruleNotFoundError); !ok {
			return label.NoLabel, err
		}
	} else {
		return l, err
	}

	// As a fallback, guess the label based on the proto file name. We assume
	// all proto files in a directory belong to the same package, and the
	// package name matches the directory base name. We also assume that protos
	// in the vendor directory must refer to something else in vendor.
	rel := path.Dir(imp)
	if rel == "." {
		rel = ""
	}
	if from.Pkg == "vendor" || strings.HasPrefix(from.Pkg, "vendor/") {
		rel = path.Join("vendor", rel)
	}
	return r.l.LibraryLabel(rel), nil
}

// IsStandard returns whether a package is in the standard library.
func IsStandard(imp string) bool {
	return stdPackages[imp]
}

func isWellKnown(imp string) bool {
	return strings.HasPrefix(imp, wellKnownPrefix) && strings.TrimPrefix(imp, wellKnownPrefix) == path.Base(imp)
}<|MERGE_RESOLUTION|>--- conflicted
+++ resolved
@@ -45,11 +45,7 @@
 	resolve(imp string) (label.Label, error)
 }
 
-<<<<<<< HEAD
 func NewResolver(c *config.Config, l *label.Labeler, ix *RuleIndex, repos []repos.Repo) *Resolver {
-=======
-func NewResolver(c *config.Config, l *label.Labeler, ix *RuleIndex) *Resolver {
->>>>>>> 9d0cfaa2
 	var e nonlocalResolver
 	switch c.DepMode {
 	case config.ExternalMode:
@@ -77,11 +73,7 @@
 		return e
 	}
 	rule := bf.Rule{Call: call}
-<<<<<<< HEAD
-	from := label.Label{Pkg: pkgRel, Name: rule.Name()}
-=======
 	from := label.New("", pkgRel, rule.Name())
->>>>>>> 9d0cfaa2
 
 	var resolve func(imp string, from label.Label) (label.Label, error)
 	switch rule.Kind() {
@@ -225,21 +217,13 @@
 	if build.IsLocalImport(imp) {
 		cleanRel := path.Clean(path.Join(from.Pkg, imp))
 		if build.IsLocalImport(cleanRel) {
-<<<<<<< HEAD
-			return label.Label{}, fmt.Errorf("relative import path %q from %q points outside of repository", imp, from.Pkg)
-=======
 			return label.NoLabel, fmt.Errorf("relative import path %q from %q points outside of repository", imp, from.Pkg)
->>>>>>> 9d0cfaa2
 		}
 		imp = path.Join(r.c.GoPrefix, cleanRel)
 	}
 
 	if IsStandard(imp) {
-<<<<<<< HEAD
-		return label.Label{}, standardImportError{imp}
-=======
 		return label.NoLabel, standardImportError{imp}
->>>>>>> 9d0cfaa2
 	}
 
 	if l, err := r.ix.findLabelByImport(importSpec{config.GoLang, imp}, config.GoLang, from); err != nil {
@@ -267,19 +251,11 @@
 // for a proto_library rule.
 func (r *Resolver) resolveProto(imp string, from label.Label) (label.Label, error) {
 	if !strings.HasSuffix(imp, ".proto") {
-<<<<<<< HEAD
-		return label.Label{}, fmt.Errorf("can't import non-proto: %q", imp)
-	}
-	if isWellKnown(imp) {
-		name := path.Base(imp[:len(imp)-len(".proto")]) + "_proto"
-		return label.Label{Repo: config.WellKnownTypesProtoRepo, Name: name}, nil
-=======
 		return label.NoLabel, fmt.Errorf("can't import non-proto: %q", imp)
 	}
 	if isWellKnown(imp) {
 		name := path.Base(imp[:len(imp)-len(".proto")]) + "_proto"
 		return label.New(config.WellKnownTypesProtoRepo, "", name), nil
->>>>>>> 9d0cfaa2
 	}
 
 	if l, err := r.ix.findLabelByImport(importSpec{config.ProtoLang, imp}, config.ProtoLang, from); err != nil {
@@ -302,11 +278,7 @@
 // label for a go_library rule that embeds the corresponding go_proto_library.
 func (r *Resolver) resolveGoProto(imp string, from label.Label) (label.Label, error) {
 	if !strings.HasSuffix(imp, ".proto") {
-<<<<<<< HEAD
-		return label.Label{}, fmt.Errorf("can't import non-proto: %q", imp)
-=======
 		return label.NoLabel, fmt.Errorf("can't import non-proto: %q", imp)
->>>>>>> 9d0cfaa2
 	}
 	stem := imp[:len(imp)-len(".proto")]
 
