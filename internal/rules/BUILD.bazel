--- conflicted
+++ resolved
@@ -16,14 +16,9 @@
         "//internal/config:go_default_library",
         "//internal/label:go_default_library",
         "//internal/packages:go_default_library",
-<<<<<<< HEAD
         "//internal/pathtools:go_default_library",
-        "@com_github_bazelbuild_buildtools//build:go_default_library",
-        "@com_github_bazelbuild_buildtools//tables:go_default_library",
-=======
         "//vendor/github.com/bazelbuild/buildtools/build:go_default_library",
         "//vendor/github.com/bazelbuild/buildtools/tables:go_default_library",
->>>>>>> a4954264
     ],
 )
 
